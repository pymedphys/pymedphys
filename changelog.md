--- conflicted
+++ resolved
@@ -34,9 +34,12 @@
 
 ### Breaking Changes
 
-<<<<<<< HEAD
 - `anonymise_dicom_dataset()` has been renamed to `anonymise_dataset()` to
   remove redundant labelling.
+- `mu_density_from_delivery_data` moved from the `msq` module to the
+  `mudensity` module.
+- `compare_mosaiq_fields` moved from the `msq` module into the `plancompare`
+  module.
 
 ### New Features
 
@@ -49,12 +52,6 @@
   - three new functions that check whether a pydicom
     dataset, a DICOM file or all files within a directory have been anonymised,
     respectively.
-=======
-- `mu_density_from_delivery_data` moved from the `msq` module to the
-  `mudensity` module.
-- `compare_mosaiq_fields` moved from the `msq` module into the `plancompare`
-  module.
->>>>>>> c40c0e63
 
 ## [0.7.2] -- 2019/04/05
 
