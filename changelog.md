--- conflicted
+++ resolved
@@ -29,20 +29,18 @@
 
 - nil -->
 
-<<<<<<< HEAD
 ## [Unreleased]
 
 ### Breaking Changes
 
 - nil
-=======
+
 ## [0.8.4] -- 2019/06/04
 
 ### Package changes
 
 - Made `xlwings` not install by default if system is `Linux` within `setup.py`
 - Removed unreleased `jupyter` based GUI
->>>>>>> 15e7890c
 
 ## [0.8.3] -- 2019/06/04
 
