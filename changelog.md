--- conflicted
+++ resolved
@@ -7,8 +7,6 @@
 This project adheres to [Semantic Versioning](https://semver.org/spec/v2.0.0.html).
 <br/>
 
-<<<<<<< HEAD
-=======
 <!--  Template
 ## [Unreleased]
 
@@ -34,7 +32,6 @@
 
 ## [Unreleased]
 
->>>>>>> cc8d142f
 ## [0.7.2] -- 2019/05/05
 
 ### Dependency changes
