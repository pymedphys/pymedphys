--- conflicted
+++ resolved
@@ -23,13 +23,9 @@
 # You should have received a copy of the Apache-2.0 along with this
 # program. If not, see <http://www.apache.org/licenses/LICENSE-2.0>.
 
-<<<<<<< HEAD
-import copy
 from glob import glob
 from os.path import basename, dirname, join as pjoin
-=======
 from copy import deepcopy
->>>>>>> 8558e963
 
 import numpy as np
 import pydicom
@@ -128,11 +124,7 @@
 
 def anonymise_dicom_dataset(ds, replace_values=True, delete_private_tags=True,
                             keywords_to_keep=None, ignore_unknown_tags=False,
-<<<<<<< HEAD
-                            copy_dataset=True):
-=======
-                            copy=True, delete_unknown_tags=False):
->>>>>>> 8558e963
+                            copy_dataset=True, delete_unknown_tags=False):
     r"""A simple tool to anonymise a DICOM file.
 
     Parameters
@@ -215,13 +207,8 @@
                     "GitHub at https://github.com/pymedphys/pymedphys/issues."
                     "".format(unknown_tag_names))
 
-<<<<<<< HEAD
     if copy_dataset:
-        ds_anon = copy.deepcopy(ds)
-=======
-    if copy:
         ds_anon = deepcopy(ds)
->>>>>>> 8558e963
     else:
         ds_anon = ds
 
