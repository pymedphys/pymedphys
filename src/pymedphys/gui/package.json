--- conflicted
+++ resolved
@@ -1,11 +1,7 @@
 {
   "name": "pymedphys",
   "description": "A description goes here.",
-<<<<<<< HEAD
-  "version": "0.7.2",
-=======
   "version": "0.8.0-dev0",
->>>>>>> cc8d142f
   "license": "AGPL-3.0+",
   "homepage": "./",
   "author": {
