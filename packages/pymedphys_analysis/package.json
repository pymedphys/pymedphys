{
  "dependencies": {
<<<<<<< HEAD
    "pymedphys_dicom": "~0.10.0",
    "pymedphys_fileformats": "~0.10.0"
=======
    "pymedphys_dicom": "~0.11.0-dev.0"
>>>>>>> 9424a2e6
  },
  "name": "pymedphys_analysis",
  "private": true,
  "scripts": {
    "conda-forge": "python -m pip install . --no-deps --ignore-installed --no-cache-dir -vvv",
    "pip:install:dev": "pip install -e .",
    "pip:install:prod": "pip install .",
    "pip:install:test": "pip install .[test]",
    "postversion": "yarn propagate:version",
    "propagate:version": "python -m pymedphys_monomanage.propagate.versions",
    "pypi:build": "python setup.py sdist bdist_wheel",
    "pypi:clean": "python -m pymedphys_monomanage.clean.core",
    "pypi:upload": "twine upload dist/*"
  },
  "version": "0.11.0-dev.0"
}<|MERGE_RESOLUTION|>--- conflicted
+++ resolved
@@ -1,11 +1,6 @@
 {
   "dependencies": {
-<<<<<<< HEAD
-    "pymedphys_dicom": "~0.10.0",
-    "pymedphys_fileformats": "~0.10.0"
-=======
     "pymedphys_dicom": "~0.11.0-dev.0"
->>>>>>> 9424a2e6
   },
   "name": "pymedphys_analysis",
   "private": true,
