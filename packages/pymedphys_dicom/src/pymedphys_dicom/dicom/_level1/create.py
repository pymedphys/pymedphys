--- conflicted
+++ resolved
@@ -60,13 +60,8 @@
                 convert_nparray_and_set_key_value_in_dataset(
                     dataset, key, value)
             elif np.all([isinstance(item, dict) for item in value]):
-<<<<<<< HEAD
-                setattr(dataset, key, [dicom_dataset_from_dict(item)
-                                       for item in value])
-=======
-                setattr(dataset, key, [
-                        dicom_dataset_from_dict(item) for item in value])
->>>>>>> f222de0a
+                setattr(dataset, key,
+                        [dicom_dataset_from_dict(item) for item in value])
             else:
                 raise ValueError(
                     "{} should contain either only dictionaries, or no "
