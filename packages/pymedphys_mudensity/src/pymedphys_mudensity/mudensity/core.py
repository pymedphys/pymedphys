--- conflicted
+++ resolved
@@ -489,11 +489,7 @@
         cmap=cmap,
         vmin=-colour_range,
         vmax=colour_range,
-<<<<<<< HEAD
-    )  # pylint: disable=invalid-unary-operand-type
-=======
-    )
->>>>>>> 1ceaf253
+    )
 
 
 def display_mu_density(
