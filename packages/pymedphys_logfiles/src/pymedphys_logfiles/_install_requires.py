--- conflicted
+++ resolved
@@ -3,16 +3,9 @@
     "matplotlib",
     "numpy >= 1.12",
     "pandas",
-<<<<<<< HEAD
     "pymedphys_databases >= 0.9.0dev0, < 0.10.0",
     "pymedphys_fileformats >= 0.9.0dev0, < 0.10.0",
     "pymedphys_mudensity >= 0.9.0dev0, < 0.10.0",
     "pymedphys_utilities >= 0.9.0dev0, < 0.10.0",
-=======
-    "pymedphys_databases >= 0.8.1, < 0.9.0",
-    "pymedphys_fileformats >= 0.8.1, < 0.9.0",
-    "pymedphys_mudensity >= 0.8.1, < 0.9.0",
-    "pymedphys_utilities >= 0.8.1, < 0.9.0",
->>>>>>> 875bf63d
     "python_dateutil"
 ]