--- conflicted
+++ resolved
@@ -1,21 +1,15 @@
 {
   "dependencies": {
     "pymedphys_core": "~0.8.0-dev.17",
-<<<<<<< HEAD
     "pymedphys_databases": "~0.9.0",
     "pymedphys_fileformats": "~0.9.0",
     "pymedphys_mudensity": "~0.9.0",
     "pymedphys_utilities": "~0.9.0"
-=======
-    "pymedphys_databases": "~0.9.0-dev.0",
-    "pymedphys_fileformats": "~0.9.0-dev.0",
-    "pymedphys_mudensity": "~0.9.0-dev.0",
-    "pymedphys_utilities": "~0.9.0-dev.0"
->>>>>>> adc79a75
   },
   "name": "pymedphys_logfiles",
   "private": true,
   "scripts": {
+    "conda-forge": "python -m pip install . --no-deps --ignore-installed --no-cache-dir -vvv",
     "pip:install:dev": "pip install -e .",
     "pip:install:prod": "pip install .",
     "pip:install:test": "pip install .[test]",
@@ -25,9 +19,5 @@
     "pypi:clean": "python -m pymedphys_monomanage.clean.core",
     "pypi:upload": "twine upload dist/*"
   },
-<<<<<<< HEAD
   "version": "0.9.0"
-=======
-  "version": "0.9.0-dev.0"
->>>>>>> adc79a75
 }