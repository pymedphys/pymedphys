--- conflicted
+++ resolved
@@ -77,11 +77,7 @@
             "sphinx-argparse",
         ],
         "test": ["deepdiff", "pytest", "pytest-cov", "xlwings >= 0.15.4"],
-<<<<<<< HEAD
-        "lint": ["autopep8", "pylint", "mypy"],
-=======
         "lint": ["black", "pylint", "mypy"],
->>>>>>> da2144a8
         "dev": ["semver"],
     },
 )