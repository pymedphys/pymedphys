--- conflicted
+++ resolved
@@ -63,17 +63,11 @@
             version_info, __version__
         )
     )
-<<<<<<< HEAD
-
-    with open(version_filepath, "w") as file:
-        file.write(version_file_contents)
-=======
 
     version_file_contents_blackened = blacken_str(version_file_contents)
 
     with open(version_filepath, "w") as file:
         file.write(version_file_contents_blackened)
->>>>>>> b185a99b
 
     semver_parsed = semver.parse(semver_string)
 
