#############################START LICENSE##########################################
# Copyright (C) 2019 Pedro Martinez
#
# # This program is free software: you can redistribute it and/or modify
# # it under the terms of the GNU Affero General Public License as published
# # by the Free Software Foundation, either version 3 of the License, or
# # (at your option) any later version (the "AGPL-3.0+").
#
# # This program is distributed in the hope that it will be useful,
# # but WITHOUT ANY WARRANTY; without even the implied warranty of
# # MERCHANTABILITY or FITNESS FOR A PARTICULAR PURPOSE. See the
# # GNU Affero General Public License and the additional terms for more
# # details.
#
# # You should have received a copy of the GNU Affero General Public License
# # along with this program. If not, see <http://www.gnu.org/licenses/>.
#
# # ADDITIONAL TERMS are also included as allowed by Section 7 of the GNU
# # Affero General Public License. These additional terms are Sections 1, 5,
# # 6, 7, 8, and 9 from the Apache License, Version 2.0 (the "Apache-2.0")
# # where all references to the definition "License" are instead defined to
# # mean the AGPL-3.0+.
#
# # You should have received a copy of the Apache-2.0 along with this
# # program. If not, see <http://www.apache.org/licenses/LICENSE-2.0>.
#############################END LICENSE##########################################


###########################################################################################
#
#   Script name: qc-lightrad
#
#   Description: This script performs automated EPID QC of the QC-3 phantom developed in Manitoba.
#   There are other tools out there that do this but generally the ROI are fixed whereas this script
#   aims to dynamically identify them using machine vision and the bibs in the phantom.
#
#   Example usage: python qc-jaws "/folder/"
#
#   Tool for calculating jaws junction shifts for linear accelerators. The script opens every DICOM
#   file in a given folder and creates a combined profile resulting from the superposition of the
#   two or more fields. It then detects the peak/through formed by the gap/overlap of the fields.
#   A window is then selected around this point and a Savitzky-Golay smoothing filter is then applied
#   to the combined profile. This new curve is then used iteratively to minimize the profile created
#   every time one of the profiles slide to close the gap or decrease the overlap. The profile will
#   achieve it greatest level of homogeneity when the dosimetric penumbra of both fields are
#   matched in space. The final result is the optimal calculation of the gap/overlap between the
#   two profiles. The software generates a pdf file with a summary of all the results.
#
#   The folder should contain:
#   2 X-jaws images
#   2 or 3 Y-jaws images
#   4 Field rotation images
#
#   Author: Pedro Martinez
#   pedro.enrique.83@gmail.com
#   5877000722
#   Date:2019-04-09
#
###########################################################################################

import argparse
import os

from pymedphys._imports import numpy as np
from pymedphys._imports import pydicom
from tqdm import tqdm

from scipy import signal

import matplotlib.pyplot as plt
from matplotlib.backends.backend_pdf import PdfPages

<<<<<<< HEAD
import pydicom

from pymedphys.labs.pedromartinez.utils import minimize_field_rot as minFR
from pymedphys.labs.pedromartinez.utils import minimize_junction_X as minX
from pymedphys.labs.pedromartinez.utils import minimize_junction_Y as minY
from pymedphys.labs.pedromartinez.utils import peak_find as pf
from pymedphys.labs.pedromartinez.utils import peak_find_fieldrot as pffr
from pymedphys.labs.pedromartinez.utils import utils as u
=======
from PIL import *


def running_mean(x, N):
    out = np.zeros_like(x, dtype=np.float64)
    dim_len = x.shape[0]
    for i in range(dim_len):
        if N % 2 == 0:
            a, b = i - (N - 1) // 2, i + (N - 1) // 2 + 2
        else:
            a, b = i - (N - 1) // 2, i + (N - 1) // 2 + 1

        # cap indices to min and max indices
        a = max(0, a)
        b = min(dim_len, b)
        out[i] = np.mean(x[a:b])  # pylint: disable=unsupported-assignment-operation
    return out
>>>>>>> 13b66c24


# axial visualization and scrolling
def multi_slice_viewer(volume, dx, dy):
    # remove_keymap_conflicts({'j', 'k'})
    fig, ax = plt.subplots()
    ax.volume = volume
    ax.index = volume.shape[2] // 2
    print(ax.index)
    extent = (0, 0 + (volume.shape[1] * dx), 0, 0 + (volume.shape[0] * dy))
    ax.imshow(volume[:, :, ax.index], extent=extent)
    ax.set_xlabel("x distance [mm]")
    ax.set_ylabel("y distance [mm]")
    ax.set_title("item=" + str(ax.index))
    fig.suptitle("Axial view", fontsize=16)
    fig.canvas.mpl_connect("key_press_event", process_key_axial)


def process_key_axial(event):
    fig = event.canvas.figure
    ax = fig.axes[0]
    if event.key == "j":
        previous_slice_axial(ax)
    elif event.key == "k":
        next_slice_axial(ax)
    ax.set_title("item=" + str(ax.index))
    fig.canvas.draw()


def previous_slice_axial(ax):
    volume = ax.volume
    ax.index = (ax.index - 1) % volume.shape[2]  # wrap around using %
    # print(ax.index, volume.shape[2])
    ax.images[0].set_array(volume[:, :, ax.index])


def next_slice_axial(ax):
    volume = ax.volume
    ax.index = (ax.index + 1) % volume.shape[2]
    # print(ax.index, volume.shape[2])
    ax.images[0].set_array(volume[:, :, ax.index])


# this subroutine will merge the two jaws into a single image and display a graph of the overlap
def merge_view_vert(volume, dx, dy):
    junctions = []

    # creating merged volume
    merge_vol = np.zeros((volume.shape[0], volume.shape[1]))

    # creating vector for processing along cols (one row)
    amplitude = np.zeros(
        (volume.shape[1], volume.shape[2])
    )  # 1 if it is vertical 0 if the bars are horizontal

    x = np.linspace(
        0, 0 + (volume.shape[1] * dx), volume.shape[1], endpoint=False
    )  # definition of the distance axis
    # x = np.arange(0,)#definition of the distance axis

    # merging the two images together
    ampl_resamp = np.zeros(((volume.shape[1]) * 10, volume.shape[2]))
    # amp_peak = np.zeros((volume.shape[1]) * 10)

    for item in tqdm(range(0, volume.shape[2])):
        merge_vol = merge_vol + volume[:, :, item]
        amplitude[:, item] = volume[int(volume.shape[0] / 2), :, item]
        ampl_resamp[:, item] = signal.resample(
            amplitude[:, item], int(len(amplitude)) * 10
        )  # resampling the amplitude vector
        # amp_peak = amp_peak + ampl_resamp[:, item] / volume.shape[2]

    fig, ax = plt.subplots(nrows=2, squeeze=True, figsize=(6, 8))

    extent = (0, 0 + (volume.shape[1] * dx), 0, 0 + (volume.shape[0] * dy))

    ax[0].imshow(merge_vol, extent=extent)
    # ax[0].set_aspect('equal', 'box')
    ax[0].set_xlabel("x distance [mm]")
    ax[0].set_ylabel("y distance [mm]")

    ax[1].plot(x, amplitude)
    ax[1].set_xlabel("x distance [mm]")
    ax[1].set_ylabel("amplitude")
    ax[1].legend()
    fig.suptitle("Merged volume", fontsize=16)

    # peaks, peak_type, peak_figs = peak_find(ampl_resamp, dx)
    peaks, peak_type, peak_figs = pf.peak_find(ampl_resamp, dx)
    junction_figs = minX.minimize_junction_X(ampl_resamp, peaks, peak_type, dx / 10)
    junctions.append(junction_figs)

    return fig, peak_figs, junctions


# this subroutine will merge the 4 jaws and analyze them
# each jaw is 6cm in length (60mm)
def merge_view_horz(volume, dx, dy):
    junctions = []

    # creating merged volume
    merge_vol = np.zeros((volume.shape[0], volume.shape[1]))

    # creating vector for processing along cols (one row)
    amplitude = np.zeros(
        (volume.shape[0], volume.shape[2])
    )  # 1 if it is vertical 0 if the bars are horizontal

    y = np.linspace(
        0, 0 + (volume.shape[0] * dy), volume.shape[0], endpoint=False
    )  # definition of the distance axis
    # x = np.arange(0,) #definition of the distance axis

    # merging the two images together
    ampl_resamp = np.zeros(((volume.shape[0]) * 10, volume.shape[2]))
    # amp_peak = np.zeros((volume.shape[0]) * 10)

    for item in tqdm(range(0, volume.shape[2])):
        merge_vol = merge_vol + volume[:, :, item]
        amplitude[:, item] = volume[:, int(volume.shape[1] / 2), item]
        ampl_resamp[:, item] = signal.resample(
            amplitude[:, item], int(len(amplitude)) * 10
        )  # resampling the amplitude vector
        # amp_peak = amp_peak + ampl_resamp[:, item] / volume.shape[2]

    fig, ax = plt.subplots(nrows=2, squeeze=True, figsize=(6, 8))

    extent = (0, 0 + (volume.shape[1] * dx), 0, 0 + (volume.shape[0] * dy))

    ax[0].imshow(merge_vol, extent=extent, aspect="auto")
    ax[0].set_xlabel("x distance [mm]")
    ax[0].set_ylabel("y distance [mm]")

    ax[1].plot(y, amplitude, label="Amplitude profile")
    ax[1].set_ylabel("amplitude")
    ax[1].set_xlabel("y distance [mm]")
    ax[1].legend()
    fig.suptitle("Merged volume", fontsize=16)

    # peaks, peak_type, peak_figs = peak_find(ampl_resamp, dy)
    peaks, peak_type, peak_figs = pf.peak_find(ampl_resamp, dy)
    # junction_figs = minimize_junction_Y(ampl_resamp, peaks, peak_type, dy / 10)
    junction_figs = minY.minimize_junction_Y(ampl_resamp, peaks, peak_type, dy / 10)
    junctions.append(junction_figs)

    return fig, peak_figs, junctions


# this subroutine will merge the 4 jaws and analyze the two upper and two lower pairs
# each jaw is 6cm in length (60mm)
def merge_view_filtrot(volume, dx, dy):

    volume_resort = np.copy(
        volume
    )  # this will hold the resorted volume 0 to 3 clockwise
    junctions_comb = []
    peaks_figs_comb = []

    # we need to create 4 matches

    # 0,1,2,3 will be tagged top left, top right, bottom right, bottom left
    for i in range(0, int(np.shape(volume)[2])):
        diag_stack = [
            0,
            0,
            0,
            0,
        ]  # we will sum along one direction whichever is biggest will tag the file
        for j in range(0, int(min([np.shape(volume)[0], np.shape(volume)[1]]) / 2)):
            # print('j=',j,int(np.shape(volume)[0] / 2)+j, int(np.shape(volume)[1] / 2)+j)
            diag_stack[0] = (
                diag_stack[0]
                + volume[
                    int(np.shape(volume)[0] / 2) - j,
                    int(np.shape(volume)[1] / 2) - j,
                    i,
                ]
            )
            diag_stack[1] = (
                diag_stack[1]
                + volume[
                    int(np.shape(volume)[0] / 2) - j,
                    int(np.shape(volume)[1] / 2) + j,
                    i,
                ]
            )
            diag_stack[2] = (
                diag_stack[2]
                + volume[
                    int(np.shape(volume)[0] / 2) + j,
                    int(np.shape(volume)[1] / 2) + j,
                    i,
                ]
            )
            diag_stack[3] = (
                diag_stack[3]
                + volume[
                    int(np.shape(volume)[0] / 2) + j,
                    int(np.shape(volume)[1] / 2) - j,
                    i,
                ]
            )

        volume_resort[:, :, np.argmax(diag_stack)] = volume[:, :, i]

    # creating merged volumes
    merge_vol = np.zeros((volume_resort.shape[0], volume_resort.shape[1]))

    # creating vector for processing (1 horizontal & 1 vertical)
    amplitude_horz = np.zeros(
        (volume_resort.shape[1], volume_resort.shape[2])
    )  # 1 if it is vertical 0 if the bars are horizontal
    amplitude_vert = np.zeros((volume_resort.shape[0], volume_resort.shape[2]))

    # y = np.linspace(0, 0 + (volume_resort.shape[0] * dy), volume_resort.shape[0],
    #                 endpoint=False)  # definition of the distance axis
    # x = np.linspace(0, 0 + (volume_resort.shape[1] * dy), volume_resort.shape[1],
    #                 endpoint=False)  # definition of the distance axis

    ampl_resamp_y1 = np.zeros(
        ((volume_resort.shape[0]) * 10, int(volume_resort.shape[2] / 2))
    )
    ampl_resamp_y2 = np.zeros(
        ((volume_resort.shape[0]) * 10, int(volume_resort.shape[2] / 2))
    )

    ampl_resamp_x1 = np.zeros(
        ((volume_resort.shape[1]) * 10, int(volume_resort.shape[2] / 2))
    )
    ampl_resamp_x2 = np.zeros(
        ((volume_resort.shape[1]) * 10, int(volume_resort.shape[2] / 2))
    )

    amplitude_horz[:, 0] = volume_resort[
        int(volume_resort.shape[0] / 3.25), :, 0
    ]  # for profile 1
    amplitude_horz[:, 1] = volume_resort[
        int(volume_resort.shape[0] / 3.25), :, 1
    ]  # for profile 1
    amplitude_horz[:, 3] = volume_resort[
        int(volume_resort.shape[0]) - int(volume_resort.shape[0] / 3.25), :, 2
    ]  # the numbers here are reversed because we are going to slide the second graph (the overlay) to minimize the error  #for profile 2
    amplitude_horz[:, 2] = volume_resort[
        int(volume_resort.shape[0]) - int(volume_resort.shape[0] / 3.25), :, 3
    ]

    amplitude_vert[:, 0] = volume_resort[
        :, int(volume_resort.shape[1]) - int(volume_resort.shape[1] / 2.8), 1
    ]  # the numbers here are reversed because we are going to slide the second graph (the overlay) to minimize the error #for profile 3
    amplitude_vert[:, 1] = volume_resort[
        :, int(volume_resort.shape[1]) - int(volume_resort.shape[1] / 2.8), 2
    ]
    amplitude_vert[:, 3] = volume_resort[
        :, int(volume_resort.shape[1] / 2.8), 3
    ]  # for profile 4
    amplitude_vert[:, 2] = volume_resort[:, int(volume_resort.shape[1] / 2.8), 0]

    plt.figure()
    for item in tqdm(range(0, int(volume.shape[2] / 2))):
        merge_vol = merge_vol + volume[:, :, item]

        data_samp = amplitude_vert[:, item]
        ampl_resamp_y1[:, item] = signal.resample(
            data_samp, int(np.shape(amplitude_vert)[0]) * 10
        )
        data_samp = amplitude_horz[:, item]
        ampl_resamp_x1[:, item] = signal.resample(
            data_samp, int(np.shape(amplitude_horz)[0]) * 10
        )

    for item in tqdm(range(int(volume.shape[2] / 2), volume.shape[2])):
        merge_vol = merge_vol + volume[:, :, item]
        data_samp = amplitude_vert[:, item]
        ampl_resamp_y2[:, item - int(volume.shape[2] / 2)] = signal.resample(
            data_samp, int(np.shape(amplitude_vert)[0]) * 10
        )
        data_samp = amplitude_horz[:, item]
        ampl_resamp_x2[:, item - int(volume.shape[2] / 2)] = signal.resample(
            data_samp, int(np.shape(amplitude_horz)[0]) * 10
        )

    fig, ax = plt.subplots(ncols=1, nrows=1, squeeze=True, figsize=(6, 8))

    extent = (0, 0 + (volume.shape[1] * dx), 0, 0 + (volume.shape[0] * dy))

    ax.imshow(merge_vol, extent=extent, aspect="auto")
    ax.set_aspect("equal", "box")
    ax.set_xlabel("x distance [mm]")
    ax.set_ylabel("y distance [mm]")
    fig.suptitle("Merged volume", fontsize=16)

    ax.hlines(dy * int(volume_resort.shape[0] / 3.25), 0, dx * volume_resort.shape[1])
    ax.text(
        dx * int(volume_resort.shape[1] / 2.25),
        dy * int(volume_resort.shape[0] / 3),
        "Profile 2",
    )

    ax.hlines(
        dy * int(volume_resort.shape[0]) - dy * int(volume_resort.shape[0] / 3.25),
        0,
        dx * volume_resort.shape[1],
    )
    ax.text(
        dx * int(volume_resort.shape[1] / 2.25),
        dy * int(volume_resort.shape[0]) - dy * int(volume_resort.shape[0] / 3.5),
        "Profile 1",
    )

    ax.vlines(dx * int(volume_resort.shape[1] / 2.8), 0, dy * volume_resort.shape[0])
    ax.text(
        dx * int(volume_resort.shape[1] / 3.1),
        dy * int(volume_resort.shape[0] / 1.8),
        "Profile 4",
        rotation=90,
    )

    ax.vlines(
        dx * int(volume_resort.shape[1]) - dx * int(volume_resort.shape[1] / 2.8),
        0,
        dy * volume_resort.shape[0],
    )
    ax.text(
        dx * int(volume_resort.shape[1]) - dx * int(volume_resort.shape[1] / 2.9),
        dy * int(volume_resort.shape[0] / 1.8),
        "Profile 3",
        rotation=90,
    )
    # plt.show()

    peaks, peak_type, peak_figs = pffr.peak_find_fieldrot(
        ampl_resamp_x1, dx, "Profile 1"
    )
    junction_figs = minFR.minimize_junction_fieldrot(
        ampl_resamp_x1, peaks, peak_type, dx / 10, "Profile 1"
    )
    peaks_figs_comb.append(peak_figs)
    junctions_comb.append(junction_figs)

    peaks, peak_type, peak_figs = pffr.peak_find_fieldrot(
        ampl_resamp_x2, dx, "Profile 2"
    )
    junction_figs = minFR.minimize_junction_fieldrot(
        ampl_resamp_x2, peaks, peak_type, dx / 10, "Profile 2"
    )
    peaks_figs_comb.append(peak_figs)
    junctions_comb.append(junction_figs)

    peaks, peak_type, peak_figs = pffr.peak_find_fieldrot(
        ampl_resamp_y1, dy, "Profile 3"
    )
    junction_figs = minFR.minimize_junction_fieldrot(
        ampl_resamp_y1, peaks, peak_type, dy / 10, "Profile 3"
    )
    peaks_figs_comb.append(peak_figs)
    junctions_comb.append(junction_figs)

    peaks, peak_type, peak_figs = pffr.peak_find_fieldrot(
        ampl_resamp_y2, dy, "Profile 4"
    )
    junction_figs = minFR.minimize_junction_fieldrot(
        ampl_resamp_y2, peaks, peak_type, dy / 10, "Profile 4"
    )
    peaks_figs_comb.append(peak_figs)
    junctions_comb.append(junction_figs)

    return fig, peaks_figs_comb, junctions_comb


# this routine anlyzes the volume and autodetect the images and categorizes them for different tests
def image_analyze(volume, i_opt):
    xfield = []
    yfield = []
    rotfield = []

    if i_opt.startswith(("y", "yeah", "yes")):
        kx = 0
        ky = 0
        krot = 0
        for item in range(0, volume.shape[2]):
            stack1 = np.sum(
                volume[
                    int(
                        np.shape(volume)[0] / 2
                        - np.amin([np.shape(volume)[0], np.shape(volume)[1]]) / 2
                    ) : int(
                        np.shape(volume)[0] / 2
                        + np.amin([np.shape(volume)[0], np.shape(volume)[1]]) / 2
                    ),
                    int(
                        np.shape(volume)[1] / 2
                        - np.amin([np.shape(volume)[0], np.shape(volume)[1]]) / 2
                    ) : int(
                        np.shape(volume)[1] / 2
                        + np.amin([np.shape(volume)[0], np.shape(volume)[1]]) / 2
                    ),
                    item,
                ],
                axis=0,
            )
            maxstack1 = np.amax(stack1)

            # stack2 = np.sum(volume[:, :, item], axis=1)
            stack2 = np.sum(
                volume[
                    int(
                        np.shape(volume)[0] / 2
                        - np.amin([np.shape(volume)[0], np.shape(volume)[1]]) / 2
                    ) : int(
                        np.shape(volume)[0] / 2
                        + np.amin([np.shape(volume)[0], np.shape(volume)[1]]) / 2
                    ),
                    int(
                        np.shape(volume)[1] / 2
                        - np.amin([np.shape(volume)[0], np.shape(volume)[1]]) / 2
                    ) : int(
                        np.shape(volume)[1] / 2
                        + np.amin([np.shape(volume)[0], np.shape(volume)[1]]) / 2
                    ),
                    item,
                ],
                axis=1,
            )
            maxstack2 = np.amax(stack2)

            if maxstack2 / maxstack1 > 1.1:  # It is a Y field folder
                if ky == 0:
                    yfield = volume[:, :, item]
                    yfield = yfield[:, :, np.newaxis]
                else:
                    volappend = volume[:, :, item]
                    yfield = np.append(yfield, volappend[:, :, np.newaxis], axis=2)
                ky = ky + 1
            elif maxstack2 / maxstack1 < 0.9:  # It is a X field folder
                if kx == 0:
                    xfield = volume[:, :, item]
                    xfield = xfield[:, :, np.newaxis]
                else:
                    # xfield=xfield[:,:,np.newaxis]
                    volappend = volume[:, :, item]
                    xfield = np.append(xfield, volappend[:, :, np.newaxis], axis=2)
                kx = kx + 1
            else:  # It is a field rotation folder
                if krot == 0:
                    rotfield = volume[:, :, item]
                    rotfield = rotfield[:, :, np.newaxis]
                else:
                    # rotfield = rotfield[:, :, np.newaxis]
                    volappend = volume[:, :, item]
                    rotfield = np.append(rotfield, volappend[:, :, np.newaxis], axis=2)
                krot = krot + 1

    else:
        kx = 0
        ky = 0
        krot = 0
        for item in range(0, volume.shape[2]):
            stack1 = np.sum(
                volume[
                    int(
                        np.shape(volume)[0] / 2
                        - np.amin([np.shape(volume)[0], np.shape(volume)[1]]) / 2
                    ) : int(
                        np.shape(volume)[0] / 2
                        + np.amin([np.shape(volume)[0], np.shape(volume)[1]]) / 2
                    ),
                    int(
                        np.shape(volume)[1] / 2
                        - np.amin([np.shape(volume)[0], np.shape(volume)[1]]) / 2
                    ) : int(
                        np.shape(volume)[1] / 2
                        + np.amin([np.shape(volume)[0], np.shape(volume)[1]]) / 2
                    ),
                    item,
                ],
                axis=0,
            )
            maxstack1 = np.amax(stack1)

            # stack2 = np.sum(volume[:, :, item], axis=1)
            stack2 = np.sum(
                volume[
                    int(
                        np.shape(volume)[0] / 2
                        - np.amin([np.shape(volume)[0], np.shape(volume)[1]]) / 2
                    ) : int(
                        np.shape(volume)[0] / 2
                        + np.amin([np.shape(volume)[0], np.shape(volume)[1]]) / 2
                    ),
                    int(
                        np.shape(volume)[1] / 2
                        - np.amin([np.shape(volume)[0], np.shape(volume)[1]]) / 2
                    ) : int(
                        np.shape(volume)[1] / 2
                        + np.amin([np.shape(volume)[0], np.shape(volume)[1]]) / 2
                    ),
                    item,
                ],
                axis=1,
            )
            maxstack2 = np.amax(stack2)

            if maxstack2 / maxstack1 > 1.5:  # It is a Y field folder
                if ky == 0:
                    yfield = volume[:, :, item]
                    yfield = yfield[:, :, np.newaxis]
                else:
                    volappend = volume[:, :, item]
                    yfield = np.append(yfield, volappend[:, :, np.newaxis], axis=2)
                ky = ky + 1
            elif maxstack2 / maxstack1 < 0.5:  # It is a X field folder
                if kx == 0:
                    xfield = volume[:, :, item]
                    xfield = xfield[:, :, np.newaxis]
                else:
                    # xfield=xfield[:,:,np.newaxis]
                    volappend = volume[:, :, item]
                    xfield = np.append(xfield, volappend[:, :, np.newaxis], axis=2)
                kx = kx + 1
            else:  # It is a field rotation folder
                if krot == 0:
                    rotfield = volume[:, :, item]
                    rotfield = rotfield[:, :, np.newaxis]
                else:
                    # rotfield = rotfield[:, :, np.newaxis]
                    volappend = volume[:, :, item]
                    rotfield = np.append(rotfield, volappend[:, :, np.newaxis], axis=2)
                krot = krot + 1

    return xfield, yfield, rotfield


# this routine anlyzes the volume and autodetect what type of analysis to carry on (x, Y, Field Rot)
def folder_analyze(volume):
    for item in range(0, volume.shape[2]):
        stack1 = np.sum(volume[:, :, item], axis=0)
        maxstack1 = np.max(stack1)

        stack2 = np.sum(volume[:, :, item], axis=1)
        maxstack2 = np.max(stack2)

        if maxstack2 / maxstack1 > 1.5:  # It is a Y field folder
            field = 2
        elif maxstack2 / maxstack1 < 0.5:  # It is a X field folder
            field = 1
        else:
            field = 3  # It is a field rotation folder

        return field


def read_dicom3D(direc, i_option):
    # item = 0
    for subdir, dirs, files in os.walk(direc):  # pylint: disable = unused-variable
        k = 0
        for file in tqdm(sorted(files)):
            # print('filename=', file)
            if os.path.splitext(file)[1] == ".dcm":
                dataset = pydicom.dcmread(direc + file)
                if k == 0:
                    ArrayDicom = np.zeros(
                        (dataset.Rows, dataset.Columns, 0),
                        dtype=dataset.pixel_array.dtype,
                    )
                    tmp_array = dataset.pixel_array
                    if i_option.startswith(("y", "yeah", "yes")):
                        max_val = np.amax(tmp_array)
                        tmp_array = tmp_array / max_val
                        min_val = np.amin(tmp_array)
                        tmp_array = tmp_array - min_val
                        tmp_array = 1 - tmp_array  # inverting the range

                        # min_val = np.amin(tmp_array)  # normalizing
                        # tmp_array = tmp_array - min_val
                        # tmp_array = tmp_array / (np.amax(tmp_array))
                        tmp_array = u.norm01(tmp_array)
                    else:
                        # min_val = np.amin(tmp_array)
                        # tmp_array = tmp_array - min_val
                        # tmp_array = tmp_array / (np.amax(tmp_array))
                        tmp_array = u.norm01(tmp_array)  # just normalize
                    ArrayDicom = np.dstack((ArrayDicom, tmp_array))
                    # print("item thickness [mm]=", dataset.SliceThickness)
                    SID = dataset.RTImageSID
                    dx = 1 / (SID * (1 / dataset.ImagePlanePixelSpacing[0]) / 1000)
                    dy = 1 / (SID * (1 / dataset.ImagePlanePixelSpacing[1]) / 1000)
                    print("pixel spacing row [mm]=", dx)
                    print("pixel spacing col [mm]=", dy)
                else:
                    tmp_array = dataset.pixel_array
                    if i_option.startswith(("y", "yeah", "yes")):
                        max_val = np.amax(tmp_array)
                        tmp_array = tmp_array / max_val
                        min_val = np.amin(tmp_array)
                        tmp_array = tmp_array - min_val
                        tmp_array = 1 - tmp_array  # inverting the range

                        # min_val = np.amin(tmp_array)  # normalizing
                        # tmp_array = tmp_array - min_val
                        # tmp_array = tmp_array / (np.amax(tmp_array))
                        tmp_array = u.norm01(tmp_array)
                    else:
                        # min_val = np.amin(tmp_array)
                        # tmp_array = tmp_array - min_val
                        # tmp_array = tmp_array / (np.amax(tmp_array))  # just normalize
                        tmp_array = u.norm01(tmp_array)
                    ArrayDicom = np.dstack((ArrayDicom, tmp_array))
            k = k + 1

    xfield, yfield, rotfield = image_analyze(ArrayDicom, i_option)

    multi_slice_viewer(ArrayDicom, dx, dy)

    if np.shape(xfield)[2] == 2:
        fig, peak_figs, junctions_figs = merge_view_vert(xfield, dx, dy)
        with PdfPages(direc + "jaws_X_report.pdf") as pdf:
            pdf.savefig(fig)
            # for i in range(0, len(peak_figs)):
            for _, f in enumerate(peak_figs):
                pdf.savefig(f)

            # for i in range(0, len(junctions_figs)):
            for _, f in enumerate(junctions_figs):
                pdf.savefig(f)

            plt.close()

    else:
        print(
            "X jaws data analysis not completed please verify that you have two X jaws images. For more information see manual."
        )

    if np.shape(yfield)[2] == 4:
        fig, peak_figs, junctions_figs = merge_view_horz(yfield, dx, dy)
        # print('peak_figs********************************************************=', len(peak_figs),peak_figs)
        with PdfPages(direc + "jaws_Y_report.pdf") as pdf:
            pdf.savefig(fig)
            # for i in range(0, len(peak_figs)):
            for _, f in enumerate(peak_figs):
                pdf.savefig(f)

            for _, f in enumerate(junctions_figs):
                pdf.savefig(f)

            plt.close()

    else:
        print(
            "Y jaws data analysis not completed please verify that you have four Y jaws images. For more information see manual."
        )

    if np.shape(rotfield)[2] == 4:
        fig, peak_figs, junctions_figs = merge_view_filtrot(rotfield, dx, dy)

        with PdfPages(direc + "jaws_FR_report.pdf") as pdf:
            pdf.savefig(fig)
            for _, f in enumerate(peak_figs):
                pdf.savefig(f)

            for _, f in enumerate(junctions_figs):
                pdf.savefig(f)

            plt.close()

    else:
        print(
            "Field rotation data analysis not completed please verify that you have four field rotation images. For more information see manual."
        )


if __name__ == "__main__":
    parser = argparse.ArgumentParser()
    parser.add_argument("-d", "--directory", help="path to folder")
    args = parser.parse_args()

    while True:  # example of infinite loops using try and except to catch only numbers
        line = input("Are these files from a clinac [yes(y)/no(n)]> ")
        try:
            ##        if line == 'done':
            ##            break
            ioption = str(line.lower())
            if ioption.startswith(("y", "yeah", "yes", "n", "no", "nope")):
                break

        except:  # pylint: disable = bare-except
            print("Please enter a valid option:")

    if args.directory:
        dirname = args.directory
        read_dicom3D(dirname, ioption)
<|MERGE_RESOLUTION|>--- conflicted
+++ resolved
@@ -1,790 +1,770 @@
-#############################START LICENSE##########################################
-# Copyright (C) 2019 Pedro Martinez
-#
-# # This program is free software: you can redistribute it and/or modify
-# # it under the terms of the GNU Affero General Public License as published
-# # by the Free Software Foundation, either version 3 of the License, or
-# # (at your option) any later version (the "AGPL-3.0+").
-#
-# # This program is distributed in the hope that it will be useful,
-# # but WITHOUT ANY WARRANTY; without even the implied warranty of
-# # MERCHANTABILITY or FITNESS FOR A PARTICULAR PURPOSE. See the
-# # GNU Affero General Public License and the additional terms for more
-# # details.
-#
-# # You should have received a copy of the GNU Affero General Public License
-# # along with this program. If not, see <http://www.gnu.org/licenses/>.
-#
-# # ADDITIONAL TERMS are also included as allowed by Section 7 of the GNU
-# # Affero General Public License. These additional terms are Sections 1, 5,
-# # 6, 7, 8, and 9 from the Apache License, Version 2.0 (the "Apache-2.0")
-# # where all references to the definition "License" are instead defined to
-# # mean the AGPL-3.0+.
-#
-# # You should have received a copy of the Apache-2.0 along with this
-# # program. If not, see <http://www.apache.org/licenses/LICENSE-2.0>.
-#############################END LICENSE##########################################
-
-
-###########################################################################################
-#
-#   Script name: qc-lightrad
-#
-#   Description: This script performs automated EPID QC of the QC-3 phantom developed in Manitoba.
-#   There are other tools out there that do this but generally the ROI are fixed whereas this script
-#   aims to dynamically identify them using machine vision and the bibs in the phantom.
-#
-#   Example usage: python qc-jaws "/folder/"
-#
-#   Tool for calculating jaws junction shifts for linear accelerators. The script opens every DICOM
-#   file in a given folder and creates a combined profile resulting from the superposition of the
-#   two or more fields. It then detects the peak/through formed by the gap/overlap of the fields.
-#   A window is then selected around this point and a Savitzky-Golay smoothing filter is then applied
-#   to the combined profile. This new curve is then used iteratively to minimize the profile created
-#   every time one of the profiles slide to close the gap or decrease the overlap. The profile will
-#   achieve it greatest level of homogeneity when the dosimetric penumbra of both fields are
-#   matched in space. The final result is the optimal calculation of the gap/overlap between the
-#   two profiles. The software generates a pdf file with a summary of all the results.
-#
-#   The folder should contain:
-#   2 X-jaws images
-#   2 or 3 Y-jaws images
-#   4 Field rotation images
-#
-#   Author: Pedro Martinez
-#   pedro.enrique.83@gmail.com
-#   5877000722
-#   Date:2019-04-09
-#
-###########################################################################################
-
-import argparse
-import os
-
-from pymedphys._imports import numpy as np
-from pymedphys._imports import pydicom
-from tqdm import tqdm
-
-from scipy import signal
-
-import matplotlib.pyplot as plt
-from matplotlib.backends.backend_pdf import PdfPages
-
-<<<<<<< HEAD
-import pydicom
-
-from pymedphys.labs.pedromartinez.utils import minimize_field_rot as minFR
-from pymedphys.labs.pedromartinez.utils import minimize_junction_X as minX
-from pymedphys.labs.pedromartinez.utils import minimize_junction_Y as minY
-from pymedphys.labs.pedromartinez.utils import peak_find as pf
-from pymedphys.labs.pedromartinez.utils import peak_find_fieldrot as pffr
-from pymedphys.labs.pedromartinez.utils import utils as u
-=======
-from PIL import *
-
-
-def running_mean(x, N):
-    out = np.zeros_like(x, dtype=np.float64)
-    dim_len = x.shape[0]
-    for i in range(dim_len):
-        if N % 2 == 0:
-            a, b = i - (N - 1) // 2, i + (N - 1) // 2 + 2
-        else:
-            a, b = i - (N - 1) // 2, i + (N - 1) // 2 + 1
-
-        # cap indices to min and max indices
-        a = max(0, a)
-        b = min(dim_len, b)
-        out[i] = np.mean(x[a:b])  # pylint: disable=unsupported-assignment-operation
-    return out
->>>>>>> 13b66c24
-
-
-# axial visualization and scrolling
-def multi_slice_viewer(volume, dx, dy):
-    # remove_keymap_conflicts({'j', 'k'})
-    fig, ax = plt.subplots()
-    ax.volume = volume
-    ax.index = volume.shape[2] // 2
-    print(ax.index)
-    extent = (0, 0 + (volume.shape[1] * dx), 0, 0 + (volume.shape[0] * dy))
-    ax.imshow(volume[:, :, ax.index], extent=extent)
-    ax.set_xlabel("x distance [mm]")
-    ax.set_ylabel("y distance [mm]")
-    ax.set_title("item=" + str(ax.index))
-    fig.suptitle("Axial view", fontsize=16)
-    fig.canvas.mpl_connect("key_press_event", process_key_axial)
-
-
-def process_key_axial(event):
-    fig = event.canvas.figure
-    ax = fig.axes[0]
-    if event.key == "j":
-        previous_slice_axial(ax)
-    elif event.key == "k":
-        next_slice_axial(ax)
-    ax.set_title("item=" + str(ax.index))
-    fig.canvas.draw()
-
-
-def previous_slice_axial(ax):
-    volume = ax.volume
-    ax.index = (ax.index - 1) % volume.shape[2]  # wrap around using %
-    # print(ax.index, volume.shape[2])
-    ax.images[0].set_array(volume[:, :, ax.index])
-
-
-def next_slice_axial(ax):
-    volume = ax.volume
-    ax.index = (ax.index + 1) % volume.shape[2]
-    # print(ax.index, volume.shape[2])
-    ax.images[0].set_array(volume[:, :, ax.index])
-
-
-# this subroutine will merge the two jaws into a single image and display a graph of the overlap
-def merge_view_vert(volume, dx, dy):
-    junctions = []
-
-    # creating merged volume
-    merge_vol = np.zeros((volume.shape[0], volume.shape[1]))
-
-    # creating vector for processing along cols (one row)
-    amplitude = np.zeros(
-        (volume.shape[1], volume.shape[2])
-    )  # 1 if it is vertical 0 if the bars are horizontal
-
-    x = np.linspace(
-        0, 0 + (volume.shape[1] * dx), volume.shape[1], endpoint=False
-    )  # definition of the distance axis
-    # x = np.arange(0,)#definition of the distance axis
-
-    # merging the two images together
-    ampl_resamp = np.zeros(((volume.shape[1]) * 10, volume.shape[2]))
-    # amp_peak = np.zeros((volume.shape[1]) * 10)
-
-    for item in tqdm(range(0, volume.shape[2])):
-        merge_vol = merge_vol + volume[:, :, item]
-        amplitude[:, item] = volume[int(volume.shape[0] / 2), :, item]
-        ampl_resamp[:, item] = signal.resample(
-            amplitude[:, item], int(len(amplitude)) * 10
-        )  # resampling the amplitude vector
-        # amp_peak = amp_peak + ampl_resamp[:, item] / volume.shape[2]
-
-    fig, ax = plt.subplots(nrows=2, squeeze=True, figsize=(6, 8))
-
-    extent = (0, 0 + (volume.shape[1] * dx), 0, 0 + (volume.shape[0] * dy))
-
-    ax[0].imshow(merge_vol, extent=extent)
-    # ax[0].set_aspect('equal', 'box')
-    ax[0].set_xlabel("x distance [mm]")
-    ax[0].set_ylabel("y distance [mm]")
-
-    ax[1].plot(x, amplitude)
-    ax[1].set_xlabel("x distance [mm]")
-    ax[1].set_ylabel("amplitude")
-    ax[1].legend()
-    fig.suptitle("Merged volume", fontsize=16)
-
-    # peaks, peak_type, peak_figs = peak_find(ampl_resamp, dx)
-    peaks, peak_type, peak_figs = pf.peak_find(ampl_resamp, dx)
-    junction_figs = minX.minimize_junction_X(ampl_resamp, peaks, peak_type, dx / 10)
-    junctions.append(junction_figs)
-
-    return fig, peak_figs, junctions
-
-
-# this subroutine will merge the 4 jaws and analyze them
-# each jaw is 6cm in length (60mm)
-def merge_view_horz(volume, dx, dy):
-    junctions = []
-
-    # creating merged volume
-    merge_vol = np.zeros((volume.shape[0], volume.shape[1]))
-
-    # creating vector for processing along cols (one row)
-    amplitude = np.zeros(
-        (volume.shape[0], volume.shape[2])
-    )  # 1 if it is vertical 0 if the bars are horizontal
-
-    y = np.linspace(
-        0, 0 + (volume.shape[0] * dy), volume.shape[0], endpoint=False
-    )  # definition of the distance axis
-    # x = np.arange(0,) #definition of the distance axis
-
-    # merging the two images together
-    ampl_resamp = np.zeros(((volume.shape[0]) * 10, volume.shape[2]))
-    # amp_peak = np.zeros((volume.shape[0]) * 10)
-
-    for item in tqdm(range(0, volume.shape[2])):
-        merge_vol = merge_vol + volume[:, :, item]
-        amplitude[:, item] = volume[:, int(volume.shape[1] / 2), item]
-        ampl_resamp[:, item] = signal.resample(
-            amplitude[:, item], int(len(amplitude)) * 10
-        )  # resampling the amplitude vector
-        # amp_peak = amp_peak + ampl_resamp[:, item] / volume.shape[2]
-
-    fig, ax = plt.subplots(nrows=2, squeeze=True, figsize=(6, 8))
-
-    extent = (0, 0 + (volume.shape[1] * dx), 0, 0 + (volume.shape[0] * dy))
-
-    ax[0].imshow(merge_vol, extent=extent, aspect="auto")
-    ax[0].set_xlabel("x distance [mm]")
-    ax[0].set_ylabel("y distance [mm]")
-
-    ax[1].plot(y, amplitude, label="Amplitude profile")
-    ax[1].set_ylabel("amplitude")
-    ax[1].set_xlabel("y distance [mm]")
-    ax[1].legend()
-    fig.suptitle("Merged volume", fontsize=16)
-
-    # peaks, peak_type, peak_figs = peak_find(ampl_resamp, dy)
-    peaks, peak_type, peak_figs = pf.peak_find(ampl_resamp, dy)
-    # junction_figs = minimize_junction_Y(ampl_resamp, peaks, peak_type, dy / 10)
-    junction_figs = minY.minimize_junction_Y(ampl_resamp, peaks, peak_type, dy / 10)
-    junctions.append(junction_figs)
-
-    return fig, peak_figs, junctions
-
-
-# this subroutine will merge the 4 jaws and analyze the two upper and two lower pairs
-# each jaw is 6cm in length (60mm)
-def merge_view_filtrot(volume, dx, dy):
-
-    volume_resort = np.copy(
-        volume
-    )  # this will hold the resorted volume 0 to 3 clockwise
-    junctions_comb = []
-    peaks_figs_comb = []
-
-    # we need to create 4 matches
-
-    # 0,1,2,3 will be tagged top left, top right, bottom right, bottom left
-    for i in range(0, int(np.shape(volume)[2])):
-        diag_stack = [
-            0,
-            0,
-            0,
-            0,
-        ]  # we will sum along one direction whichever is biggest will tag the file
-        for j in range(0, int(min([np.shape(volume)[0], np.shape(volume)[1]]) / 2)):
-            # print('j=',j,int(np.shape(volume)[0] / 2)+j, int(np.shape(volume)[1] / 2)+j)
-            diag_stack[0] = (
-                diag_stack[0]
-                + volume[
-                    int(np.shape(volume)[0] / 2) - j,
-                    int(np.shape(volume)[1] / 2) - j,
-                    i,
-                ]
-            )
-            diag_stack[1] = (
-                diag_stack[1]
-                + volume[
-                    int(np.shape(volume)[0] / 2) - j,
-                    int(np.shape(volume)[1] / 2) + j,
-                    i,
-                ]
-            )
-            diag_stack[2] = (
-                diag_stack[2]
-                + volume[
-                    int(np.shape(volume)[0] / 2) + j,
-                    int(np.shape(volume)[1] / 2) + j,
-                    i,
-                ]
-            )
-            diag_stack[3] = (
-                diag_stack[3]
-                + volume[
-                    int(np.shape(volume)[0] / 2) + j,
-                    int(np.shape(volume)[1] / 2) - j,
-                    i,
-                ]
-            )
-
-        volume_resort[:, :, np.argmax(diag_stack)] = volume[:, :, i]
-
-    # creating merged volumes
-    merge_vol = np.zeros((volume_resort.shape[0], volume_resort.shape[1]))
-
-    # creating vector for processing (1 horizontal & 1 vertical)
-    amplitude_horz = np.zeros(
-        (volume_resort.shape[1], volume_resort.shape[2])
-    )  # 1 if it is vertical 0 if the bars are horizontal
-    amplitude_vert = np.zeros((volume_resort.shape[0], volume_resort.shape[2]))
-
-    # y = np.linspace(0, 0 + (volume_resort.shape[0] * dy), volume_resort.shape[0],
-    #                 endpoint=False)  # definition of the distance axis
-    # x = np.linspace(0, 0 + (volume_resort.shape[1] * dy), volume_resort.shape[1],
-    #                 endpoint=False)  # definition of the distance axis
-
-    ampl_resamp_y1 = np.zeros(
-        ((volume_resort.shape[0]) * 10, int(volume_resort.shape[2] / 2))
-    )
-    ampl_resamp_y2 = np.zeros(
-        ((volume_resort.shape[0]) * 10, int(volume_resort.shape[2] / 2))
-    )
-
-    ampl_resamp_x1 = np.zeros(
-        ((volume_resort.shape[1]) * 10, int(volume_resort.shape[2] / 2))
-    )
-    ampl_resamp_x2 = np.zeros(
-        ((volume_resort.shape[1]) * 10, int(volume_resort.shape[2] / 2))
-    )
-
-    amplitude_horz[:, 0] = volume_resort[
-        int(volume_resort.shape[0] / 3.25), :, 0
-    ]  # for profile 1
-    amplitude_horz[:, 1] = volume_resort[
-        int(volume_resort.shape[0] / 3.25), :, 1
-    ]  # for profile 1
-    amplitude_horz[:, 3] = volume_resort[
-        int(volume_resort.shape[0]) - int(volume_resort.shape[0] / 3.25), :, 2
-    ]  # the numbers here are reversed because we are going to slide the second graph (the overlay) to minimize the error  #for profile 2
-    amplitude_horz[:, 2] = volume_resort[
-        int(volume_resort.shape[0]) - int(volume_resort.shape[0] / 3.25), :, 3
-    ]
-
-    amplitude_vert[:, 0] = volume_resort[
-        :, int(volume_resort.shape[1]) - int(volume_resort.shape[1] / 2.8), 1
-    ]  # the numbers here are reversed because we are going to slide the second graph (the overlay) to minimize the error #for profile 3
-    amplitude_vert[:, 1] = volume_resort[
-        :, int(volume_resort.shape[1]) - int(volume_resort.shape[1] / 2.8), 2
-    ]
-    amplitude_vert[:, 3] = volume_resort[
-        :, int(volume_resort.shape[1] / 2.8), 3
-    ]  # for profile 4
-    amplitude_vert[:, 2] = volume_resort[:, int(volume_resort.shape[1] / 2.8), 0]
-
-    plt.figure()
-    for item in tqdm(range(0, int(volume.shape[2] / 2))):
-        merge_vol = merge_vol + volume[:, :, item]
-
-        data_samp = amplitude_vert[:, item]
-        ampl_resamp_y1[:, item] = signal.resample(
-            data_samp, int(np.shape(amplitude_vert)[0]) * 10
-        )
-        data_samp = amplitude_horz[:, item]
-        ampl_resamp_x1[:, item] = signal.resample(
-            data_samp, int(np.shape(amplitude_horz)[0]) * 10
-        )
-
-    for item in tqdm(range(int(volume.shape[2] / 2), volume.shape[2])):
-        merge_vol = merge_vol + volume[:, :, item]
-        data_samp = amplitude_vert[:, item]
-        ampl_resamp_y2[:, item - int(volume.shape[2] / 2)] = signal.resample(
-            data_samp, int(np.shape(amplitude_vert)[0]) * 10
-        )
-        data_samp = amplitude_horz[:, item]
-        ampl_resamp_x2[:, item - int(volume.shape[2] / 2)] = signal.resample(
-            data_samp, int(np.shape(amplitude_horz)[0]) * 10
-        )
-
-    fig, ax = plt.subplots(ncols=1, nrows=1, squeeze=True, figsize=(6, 8))
-
-    extent = (0, 0 + (volume.shape[1] * dx), 0, 0 + (volume.shape[0] * dy))
-
-    ax.imshow(merge_vol, extent=extent, aspect="auto")
-    ax.set_aspect("equal", "box")
-    ax.set_xlabel("x distance [mm]")
-    ax.set_ylabel("y distance [mm]")
-    fig.suptitle("Merged volume", fontsize=16)
-
-    ax.hlines(dy * int(volume_resort.shape[0] / 3.25), 0, dx * volume_resort.shape[1])
-    ax.text(
-        dx * int(volume_resort.shape[1] / 2.25),
-        dy * int(volume_resort.shape[0] / 3),
-        "Profile 2",
-    )
-
-    ax.hlines(
-        dy * int(volume_resort.shape[0]) - dy * int(volume_resort.shape[0] / 3.25),
-        0,
-        dx * volume_resort.shape[1],
-    )
-    ax.text(
-        dx * int(volume_resort.shape[1] / 2.25),
-        dy * int(volume_resort.shape[0]) - dy * int(volume_resort.shape[0] / 3.5),
-        "Profile 1",
-    )
-
-    ax.vlines(dx * int(volume_resort.shape[1] / 2.8), 0, dy * volume_resort.shape[0])
-    ax.text(
-        dx * int(volume_resort.shape[1] / 3.1),
-        dy * int(volume_resort.shape[0] / 1.8),
-        "Profile 4",
-        rotation=90,
-    )
-
-    ax.vlines(
-        dx * int(volume_resort.shape[1]) - dx * int(volume_resort.shape[1] / 2.8),
-        0,
-        dy * volume_resort.shape[0],
-    )
-    ax.text(
-        dx * int(volume_resort.shape[1]) - dx * int(volume_resort.shape[1] / 2.9),
-        dy * int(volume_resort.shape[0] / 1.8),
-        "Profile 3",
-        rotation=90,
-    )
-    # plt.show()
-
-    peaks, peak_type, peak_figs = pffr.peak_find_fieldrot(
-        ampl_resamp_x1, dx, "Profile 1"
-    )
-    junction_figs = minFR.minimize_junction_fieldrot(
-        ampl_resamp_x1, peaks, peak_type, dx / 10, "Profile 1"
-    )
-    peaks_figs_comb.append(peak_figs)
-    junctions_comb.append(junction_figs)
-
-    peaks, peak_type, peak_figs = pffr.peak_find_fieldrot(
-        ampl_resamp_x2, dx, "Profile 2"
-    )
-    junction_figs = minFR.minimize_junction_fieldrot(
-        ampl_resamp_x2, peaks, peak_type, dx / 10, "Profile 2"
-    )
-    peaks_figs_comb.append(peak_figs)
-    junctions_comb.append(junction_figs)
-
-    peaks, peak_type, peak_figs = pffr.peak_find_fieldrot(
-        ampl_resamp_y1, dy, "Profile 3"
-    )
-    junction_figs = minFR.minimize_junction_fieldrot(
-        ampl_resamp_y1, peaks, peak_type, dy / 10, "Profile 3"
-    )
-    peaks_figs_comb.append(peak_figs)
-    junctions_comb.append(junction_figs)
-
-    peaks, peak_type, peak_figs = pffr.peak_find_fieldrot(
-        ampl_resamp_y2, dy, "Profile 4"
-    )
-    junction_figs = minFR.minimize_junction_fieldrot(
-        ampl_resamp_y2, peaks, peak_type, dy / 10, "Profile 4"
-    )
-    peaks_figs_comb.append(peak_figs)
-    junctions_comb.append(junction_figs)
-
-    return fig, peaks_figs_comb, junctions_comb
-
-
-# this routine anlyzes the volume and autodetect the images and categorizes them for different tests
-def image_analyze(volume, i_opt):
-    xfield = []
-    yfield = []
-    rotfield = []
-
-    if i_opt.startswith(("y", "yeah", "yes")):
-        kx = 0
-        ky = 0
-        krot = 0
-        for item in range(0, volume.shape[2]):
-            stack1 = np.sum(
-                volume[
-                    int(
-                        np.shape(volume)[0] / 2
-                        - np.amin([np.shape(volume)[0], np.shape(volume)[1]]) / 2
-                    ) : int(
-                        np.shape(volume)[0] / 2
-                        + np.amin([np.shape(volume)[0], np.shape(volume)[1]]) / 2
-                    ),
-                    int(
-                        np.shape(volume)[1] / 2
-                        - np.amin([np.shape(volume)[0], np.shape(volume)[1]]) / 2
-                    ) : int(
-                        np.shape(volume)[1] / 2
-                        + np.amin([np.shape(volume)[0], np.shape(volume)[1]]) / 2
-                    ),
-                    item,
-                ],
-                axis=0,
-            )
-            maxstack1 = np.amax(stack1)
-
-            # stack2 = np.sum(volume[:, :, item], axis=1)
-            stack2 = np.sum(
-                volume[
-                    int(
-                        np.shape(volume)[0] / 2
-                        - np.amin([np.shape(volume)[0], np.shape(volume)[1]]) / 2
-                    ) : int(
-                        np.shape(volume)[0] / 2
-                        + np.amin([np.shape(volume)[0], np.shape(volume)[1]]) / 2
-                    ),
-                    int(
-                        np.shape(volume)[1] / 2
-                        - np.amin([np.shape(volume)[0], np.shape(volume)[1]]) / 2
-                    ) : int(
-                        np.shape(volume)[1] / 2
-                        + np.amin([np.shape(volume)[0], np.shape(volume)[1]]) / 2
-                    ),
-                    item,
-                ],
-                axis=1,
-            )
-            maxstack2 = np.amax(stack2)
-
-            if maxstack2 / maxstack1 > 1.1:  # It is a Y field folder
-                if ky == 0:
-                    yfield = volume[:, :, item]
-                    yfield = yfield[:, :, np.newaxis]
-                else:
-                    volappend = volume[:, :, item]
-                    yfield = np.append(yfield, volappend[:, :, np.newaxis], axis=2)
-                ky = ky + 1
-            elif maxstack2 / maxstack1 < 0.9:  # It is a X field folder
-                if kx == 0:
-                    xfield = volume[:, :, item]
-                    xfield = xfield[:, :, np.newaxis]
-                else:
-                    # xfield=xfield[:,:,np.newaxis]
-                    volappend = volume[:, :, item]
-                    xfield = np.append(xfield, volappend[:, :, np.newaxis], axis=2)
-                kx = kx + 1
-            else:  # It is a field rotation folder
-                if krot == 0:
-                    rotfield = volume[:, :, item]
-                    rotfield = rotfield[:, :, np.newaxis]
-                else:
-                    # rotfield = rotfield[:, :, np.newaxis]
-                    volappend = volume[:, :, item]
-                    rotfield = np.append(rotfield, volappend[:, :, np.newaxis], axis=2)
-                krot = krot + 1
-
-    else:
-        kx = 0
-        ky = 0
-        krot = 0
-        for item in range(0, volume.shape[2]):
-            stack1 = np.sum(
-                volume[
-                    int(
-                        np.shape(volume)[0] / 2
-                        - np.amin([np.shape(volume)[0], np.shape(volume)[1]]) / 2
-                    ) : int(
-                        np.shape(volume)[0] / 2
-                        + np.amin([np.shape(volume)[0], np.shape(volume)[1]]) / 2
-                    ),
-                    int(
-                        np.shape(volume)[1] / 2
-                        - np.amin([np.shape(volume)[0], np.shape(volume)[1]]) / 2
-                    ) : int(
-                        np.shape(volume)[1] / 2
-                        + np.amin([np.shape(volume)[0], np.shape(volume)[1]]) / 2
-                    ),
-                    item,
-                ],
-                axis=0,
-            )
-            maxstack1 = np.amax(stack1)
-
-            # stack2 = np.sum(volume[:, :, item], axis=1)
-            stack2 = np.sum(
-                volume[
-                    int(
-                        np.shape(volume)[0] / 2
-                        - np.amin([np.shape(volume)[0], np.shape(volume)[1]]) / 2
-                    ) : int(
-                        np.shape(volume)[0] / 2
-                        + np.amin([np.shape(volume)[0], np.shape(volume)[1]]) / 2
-                    ),
-                    int(
-                        np.shape(volume)[1] / 2
-                        - np.amin([np.shape(volume)[0], np.shape(volume)[1]]) / 2
-                    ) : int(
-                        np.shape(volume)[1] / 2
-                        + np.amin([np.shape(volume)[0], np.shape(volume)[1]]) / 2
-                    ),
-                    item,
-                ],
-                axis=1,
-            )
-            maxstack2 = np.amax(stack2)
-
-            if maxstack2 / maxstack1 > 1.5:  # It is a Y field folder
-                if ky == 0:
-                    yfield = volume[:, :, item]
-                    yfield = yfield[:, :, np.newaxis]
-                else:
-                    volappend = volume[:, :, item]
-                    yfield = np.append(yfield, volappend[:, :, np.newaxis], axis=2)
-                ky = ky + 1
-            elif maxstack2 / maxstack1 < 0.5:  # It is a X field folder
-                if kx == 0:
-                    xfield = volume[:, :, item]
-                    xfield = xfield[:, :, np.newaxis]
-                else:
-                    # xfield=xfield[:,:,np.newaxis]
-                    volappend = volume[:, :, item]
-                    xfield = np.append(xfield, volappend[:, :, np.newaxis], axis=2)
-                kx = kx + 1
-            else:  # It is a field rotation folder
-                if krot == 0:
-                    rotfield = volume[:, :, item]
-                    rotfield = rotfield[:, :, np.newaxis]
-                else:
-                    # rotfield = rotfield[:, :, np.newaxis]
-                    volappend = volume[:, :, item]
-                    rotfield = np.append(rotfield, volappend[:, :, np.newaxis], axis=2)
-                krot = krot + 1
-
-    return xfield, yfield, rotfield
-
-
-# this routine anlyzes the volume and autodetect what type of analysis to carry on (x, Y, Field Rot)
-def folder_analyze(volume):
-    for item in range(0, volume.shape[2]):
-        stack1 = np.sum(volume[:, :, item], axis=0)
-        maxstack1 = np.max(stack1)
-
-        stack2 = np.sum(volume[:, :, item], axis=1)
-        maxstack2 = np.max(stack2)
-
-        if maxstack2 / maxstack1 > 1.5:  # It is a Y field folder
-            field = 2
-        elif maxstack2 / maxstack1 < 0.5:  # It is a X field folder
-            field = 1
-        else:
-            field = 3  # It is a field rotation folder
-
-        return field
-
-
-def read_dicom3D(direc, i_option):
-    # item = 0
-    for subdir, dirs, files in os.walk(direc):  # pylint: disable = unused-variable
-        k = 0
-        for file in tqdm(sorted(files)):
-            # print('filename=', file)
-            if os.path.splitext(file)[1] == ".dcm":
-                dataset = pydicom.dcmread(direc + file)
-                if k == 0:
-                    ArrayDicom = np.zeros(
-                        (dataset.Rows, dataset.Columns, 0),
-                        dtype=dataset.pixel_array.dtype,
-                    )
-                    tmp_array = dataset.pixel_array
-                    if i_option.startswith(("y", "yeah", "yes")):
-                        max_val = np.amax(tmp_array)
-                        tmp_array = tmp_array / max_val
-                        min_val = np.amin(tmp_array)
-                        tmp_array = tmp_array - min_val
-                        tmp_array = 1 - tmp_array  # inverting the range
-
-                        # min_val = np.amin(tmp_array)  # normalizing
-                        # tmp_array = tmp_array - min_val
-                        # tmp_array = tmp_array / (np.amax(tmp_array))
-                        tmp_array = u.norm01(tmp_array)
-                    else:
-                        # min_val = np.amin(tmp_array)
-                        # tmp_array = tmp_array - min_val
-                        # tmp_array = tmp_array / (np.amax(tmp_array))
-                        tmp_array = u.norm01(tmp_array)  # just normalize
-                    ArrayDicom = np.dstack((ArrayDicom, tmp_array))
-                    # print("item thickness [mm]=", dataset.SliceThickness)
-                    SID = dataset.RTImageSID
-                    dx = 1 / (SID * (1 / dataset.ImagePlanePixelSpacing[0]) / 1000)
-                    dy = 1 / (SID * (1 / dataset.ImagePlanePixelSpacing[1]) / 1000)
-                    print("pixel spacing row [mm]=", dx)
-                    print("pixel spacing col [mm]=", dy)
-                else:
-                    tmp_array = dataset.pixel_array
-                    if i_option.startswith(("y", "yeah", "yes")):
-                        max_val = np.amax(tmp_array)
-                        tmp_array = tmp_array / max_val
-                        min_val = np.amin(tmp_array)
-                        tmp_array = tmp_array - min_val
-                        tmp_array = 1 - tmp_array  # inverting the range
-
-                        # min_val = np.amin(tmp_array)  # normalizing
-                        # tmp_array = tmp_array - min_val
-                        # tmp_array = tmp_array / (np.amax(tmp_array))
-                        tmp_array = u.norm01(tmp_array)
-                    else:
-                        # min_val = np.amin(tmp_array)
-                        # tmp_array = tmp_array - min_val
-                        # tmp_array = tmp_array / (np.amax(tmp_array))  # just normalize
-                        tmp_array = u.norm01(tmp_array)
-                    ArrayDicom = np.dstack((ArrayDicom, tmp_array))
-            k = k + 1
-
-    xfield, yfield, rotfield = image_analyze(ArrayDicom, i_option)
-
-    multi_slice_viewer(ArrayDicom, dx, dy)
-
-    if np.shape(xfield)[2] == 2:
-        fig, peak_figs, junctions_figs = merge_view_vert(xfield, dx, dy)
-        with PdfPages(direc + "jaws_X_report.pdf") as pdf:
-            pdf.savefig(fig)
-            # for i in range(0, len(peak_figs)):
-            for _, f in enumerate(peak_figs):
-                pdf.savefig(f)
-
-            # for i in range(0, len(junctions_figs)):
-            for _, f in enumerate(junctions_figs):
-                pdf.savefig(f)
-
-            plt.close()
-
-    else:
-        print(
-            "X jaws data analysis not completed please verify that you have two X jaws images. For more information see manual."
-        )
-
-    if np.shape(yfield)[2] == 4:
-        fig, peak_figs, junctions_figs = merge_view_horz(yfield, dx, dy)
-        # print('peak_figs********************************************************=', len(peak_figs),peak_figs)
-        with PdfPages(direc + "jaws_Y_report.pdf") as pdf:
-            pdf.savefig(fig)
-            # for i in range(0, len(peak_figs)):
-            for _, f in enumerate(peak_figs):
-                pdf.savefig(f)
-
-            for _, f in enumerate(junctions_figs):
-                pdf.savefig(f)
-
-            plt.close()
-
-    else:
-        print(
-            "Y jaws data analysis not completed please verify that you have four Y jaws images. For more information see manual."
-        )
-
-    if np.shape(rotfield)[2] == 4:
-        fig, peak_figs, junctions_figs = merge_view_filtrot(rotfield, dx, dy)
-
-        with PdfPages(direc + "jaws_FR_report.pdf") as pdf:
-            pdf.savefig(fig)
-            for _, f in enumerate(peak_figs):
-                pdf.savefig(f)
-
-            for _, f in enumerate(junctions_figs):
-                pdf.savefig(f)
-
-            plt.close()
-
-    else:
-        print(
-            "Field rotation data analysis not completed please verify that you have four field rotation images. For more information see manual."
-        )
-
-
-if __name__ == "__main__":
-    parser = argparse.ArgumentParser()
-    parser.add_argument("-d", "--directory", help="path to folder")
-    args = parser.parse_args()
-
-    while True:  # example of infinite loops using try and except to catch only numbers
-        line = input("Are these files from a clinac [yes(y)/no(n)]> ")
-        try:
-            ##        if line == 'done':
-            ##            break
-            ioption = str(line.lower())
-            if ioption.startswith(("y", "yeah", "yes", "n", "no", "nope")):
-                break
-
-        except:  # pylint: disable = bare-except
-            print("Please enter a valid option:")
-
-    if args.directory:
-        dirname = args.directory
-        read_dicom3D(dirname, ioption)
+#############################START LICENSE##########################################
+# Copyright (C) 2019 Pedro Martinez
+#
+# # This program is free software: you can redistribute it and/or modify
+# # it under the terms of the GNU Affero General Public License as published
+# # by the Free Software Foundation, either version 3 of the License, or
+# # (at your option) any later version (the "AGPL-3.0+").
+#
+# # This program is distributed in the hope that it will be useful,
+# # but WITHOUT ANY WARRANTY; without even the implied warranty of
+# # MERCHANTABILITY or FITNESS FOR A PARTICULAR PURPOSE. See the
+# # GNU Affero General Public License and the additional terms for more
+# # details.
+#
+# # You should have received a copy of the GNU Affero General Public License
+# # along with this program. If not, see <http://www.gnu.org/licenses/>.
+#
+# # ADDITIONAL TERMS are also included as allowed by Section 7 of the GNU
+# # Affero General Public License. These additional terms are Sections 1, 5,
+# # 6, 7, 8, and 9 from the Apache License, Version 2.0 (the "Apache-2.0")
+# # where all references to the definition "License" are instead defined to
+# # mean the AGPL-3.0+.
+#
+# # You should have received a copy of the Apache-2.0 along with this
+# # program. If not, see <http://www.apache.org/licenses/LICENSE-2.0>.
+#############################END LICENSE##########################################
+
+
+###########################################################################################
+#
+#   Script name: qc-lightrad
+#
+#   Description: This script performs automated EPID QC of the QC-3 phantom developed in Manitoba.
+#   There are other tools out there that do this but generally the ROI are fixed whereas this script
+#   aims to dynamically identify them using machine vision and the bibs in the phantom.
+#
+#   Example usage: python qc-jaws "/folder/"
+#
+#   Tool for calculating jaws junction shifts for linear accelerators. The script opens every DICOM
+#   file in a given folder and creates a combined profile resulting from the superposition of the
+#   two or more fields. It then detects the peak/through formed by the gap/overlap of the fields.
+#   A window is then selected around this point and a Savitzky-Golay smoothing filter is then applied
+#   to the combined profile. This new curve is then used iteratively to minimize the profile created
+#   every time one of the profiles slide to close the gap or decrease the overlap. The profile will
+#   achieve it greatest level of homogeneity when the dosimetric penumbra of both fields are
+#   matched in space. The final result is the optimal calculation of the gap/overlap between the
+#   two profiles. The software generates a pdf file with a summary of all the results.
+#
+#   The folder should contain:
+#   2 X-jaws images
+#   2 or 3 Y-jaws images
+#   4 Field rotation images
+#
+#   Author: Pedro Martinez
+#   pedro.enrique.83@gmail.com
+#   5877000722
+#   Date:2019-04-09
+#
+###########################################################################################
+
+import argparse
+import os
+
+from pymedphys._imports import numpy as np
+from pymedphys._imports import pydicom
+from tqdm import tqdm
+
+from scipy import signal
+
+import matplotlib.pyplot as plt
+from matplotlib.backends.backend_pdf import PdfPages
+
+import pydicom
+
+from pymedphys.labs.pedromartinez.utils import minimize_field_rot as minFR
+from pymedphys.labs.pedromartinez.utils import minimize_junction_X as minX
+from pymedphys.labs.pedromartinez.utils import minimize_junction_Y as minY
+from pymedphys.labs.pedromartinez.utils import peak_find as pf
+from pymedphys.labs.pedromartinez.utils import peak_find_fieldrot as pffr
+from pymedphys.labs.pedromartinez.utils import utils as u
+
+
+# axial visualization and scrolling
+def multi_slice_viewer(volume, dx, dy):
+    # remove_keymap_conflicts({'j', 'k'})
+    fig, ax = plt.subplots()
+    ax.volume = volume
+    ax.index = volume.shape[2] // 2
+    print(ax.index)
+    extent = (0, 0 + (volume.shape[1] * dx), 0, 0 + (volume.shape[0] * dy))
+    ax.imshow(volume[:, :, ax.index], extent=extent)
+    ax.set_xlabel("x distance [mm]")
+    ax.set_ylabel("y distance [mm]")
+    ax.set_title("item=" + str(ax.index))
+    fig.suptitle("Axial view", fontsize=16)
+    fig.canvas.mpl_connect("key_press_event", process_key_axial)
+
+
+def process_key_axial(event):
+    fig = event.canvas.figure
+    ax = fig.axes[0]
+    if event.key == "j":
+        previous_slice_axial(ax)
+    elif event.key == "k":
+        next_slice_axial(ax)
+    ax.set_title("item=" + str(ax.index))
+    fig.canvas.draw()
+
+
+def previous_slice_axial(ax):
+    volume = ax.volume
+    ax.index = (ax.index - 1) % volume.shape[2]  # wrap around using %
+    # print(ax.index, volume.shape[2])
+    ax.images[0].set_array(volume[:, :, ax.index])
+
+
+def next_slice_axial(ax):
+    volume = ax.volume
+    ax.index = (ax.index + 1) % volume.shape[2]
+    # print(ax.index, volume.shape[2])
+    ax.images[0].set_array(volume[:, :, ax.index])
+
+
+# this subroutine will merge the two jaws into a single image and display a graph of the overlap
+def merge_view_vert(volume, dx, dy):
+    junctions = []
+
+    # creating merged volume
+    merge_vol = np.zeros((volume.shape[0], volume.shape[1]))
+
+    # creating vector for processing along cols (one row)
+    amplitude = np.zeros(
+        (volume.shape[1], volume.shape[2])
+    )  # 1 if it is vertical 0 if the bars are horizontal
+
+    x = np.linspace(
+        0, 0 + (volume.shape[1] * dx), volume.shape[1], endpoint=False
+    )  # definition of the distance axis
+    # x = np.arange(0,)#definition of the distance axis
+
+    # merging the two images together
+    ampl_resamp = np.zeros(((volume.shape[1]) * 10, volume.shape[2]))
+    # amp_peak = np.zeros((volume.shape[1]) * 10)
+
+    for item in tqdm(range(0, volume.shape[2])):
+        merge_vol = merge_vol + volume[:, :, item]
+        amplitude[:, item] = volume[int(volume.shape[0] / 2), :, item]
+        ampl_resamp[:, item] = signal.resample(
+            amplitude[:, item], int(len(amplitude)) * 10
+        )  # resampling the amplitude vector
+        # amp_peak = amp_peak + ampl_resamp[:, item] / volume.shape[2]
+
+    fig, ax = plt.subplots(nrows=2, squeeze=True, figsize=(6, 8))
+
+    extent = (0, 0 + (volume.shape[1] * dx), 0, 0 + (volume.shape[0] * dy))
+
+    ax[0].imshow(merge_vol, extent=extent)
+    # ax[0].set_aspect('equal', 'box')
+    ax[0].set_xlabel("x distance [mm]")
+    ax[0].set_ylabel("y distance [mm]")
+
+    ax[1].plot(x, amplitude)
+    ax[1].set_xlabel("x distance [mm]")
+    ax[1].set_ylabel("amplitude")
+    ax[1].legend()
+    fig.suptitle("Merged volume", fontsize=16)
+
+    # peaks, peak_type, peak_figs = peak_find(ampl_resamp, dx)
+    peaks, peak_type, peak_figs = pf.peak_find(ampl_resamp, dx)
+    junction_figs = minX.minimize_junction_X(ampl_resamp, peaks, peak_type, dx / 10)
+    junctions.append(junction_figs)
+
+    return fig, peak_figs, junctions
+
+
+# this subroutine will merge the 4 jaws and analyze them
+# each jaw is 6cm in length (60mm)
+def merge_view_horz(volume, dx, dy):
+    junctions = []
+
+    # creating merged volume
+    merge_vol = np.zeros((volume.shape[0], volume.shape[1]))
+
+    # creating vector for processing along cols (one row)
+    amplitude = np.zeros(
+        (volume.shape[0], volume.shape[2])
+    )  # 1 if it is vertical 0 if the bars are horizontal
+
+    y = np.linspace(
+        0, 0 + (volume.shape[0] * dy), volume.shape[0], endpoint=False
+    )  # definition of the distance axis
+    # x = np.arange(0,) #definition of the distance axis
+
+    # merging the two images together
+    ampl_resamp = np.zeros(((volume.shape[0]) * 10, volume.shape[2]))
+    # amp_peak = np.zeros((volume.shape[0]) * 10)
+
+    for item in tqdm(range(0, volume.shape[2])):
+        merge_vol = merge_vol + volume[:, :, item]
+        amplitude[:, item] = volume[:, int(volume.shape[1] / 2), item]
+        ampl_resamp[:, item] = signal.resample(
+            amplitude[:, item], int(len(amplitude)) * 10
+        )  # resampling the amplitude vector
+        # amp_peak = amp_peak + ampl_resamp[:, item] / volume.shape[2]
+
+    fig, ax = plt.subplots(nrows=2, squeeze=True, figsize=(6, 8))
+
+    extent = (0, 0 + (volume.shape[1] * dx), 0, 0 + (volume.shape[0] * dy))
+
+    ax[0].imshow(merge_vol, extent=extent, aspect="auto")
+    ax[0].set_xlabel("x distance [mm]")
+    ax[0].set_ylabel("y distance [mm]")
+
+    ax[1].plot(y, amplitude, label="Amplitude profile")
+    ax[1].set_ylabel("amplitude")
+    ax[1].set_xlabel("y distance [mm]")
+    ax[1].legend()
+    fig.suptitle("Merged volume", fontsize=16)
+
+    # peaks, peak_type, peak_figs = peak_find(ampl_resamp, dy)
+    peaks, peak_type, peak_figs = pf.peak_find(ampl_resamp, dy)
+    # junction_figs = minimize_junction_Y(ampl_resamp, peaks, peak_type, dy / 10)
+    junction_figs = minY.minimize_junction_Y(ampl_resamp, peaks, peak_type, dy / 10)
+    junctions.append(junction_figs)
+
+    return fig, peak_figs, junctions
+
+
+# this subroutine will merge the 4 jaws and analyze the two upper and two lower pairs
+# each jaw is 6cm in length (60mm)
+def merge_view_filtrot(volume, dx, dy):
+
+    volume_resort = np.copy(
+        volume
+    )  # this will hold the resorted volume 0 to 3 clockwise
+    junctions_comb = []
+    peaks_figs_comb = []
+
+    # we need to create 4 matches
+
+    # 0,1,2,3 will be tagged top left, top right, bottom right, bottom left
+    for i in range(0, int(np.shape(volume)[2])):
+        diag_stack = [
+            0,
+            0,
+            0,
+            0,
+        ]  # we will sum along one direction whichever is biggest will tag the file
+        for j in range(0, int(min([np.shape(volume)[0], np.shape(volume)[1]]) / 2)):
+            # print('j=',j,int(np.shape(volume)[0] / 2)+j, int(np.shape(volume)[1] / 2)+j)
+            diag_stack[0] = (
+                diag_stack[0]
+                + volume[
+                    int(np.shape(volume)[0] / 2) - j,
+                    int(np.shape(volume)[1] / 2) - j,
+                    i,
+                ]
+            )
+            diag_stack[1] = (
+                diag_stack[1]
+                + volume[
+                    int(np.shape(volume)[0] / 2) - j,
+                    int(np.shape(volume)[1] / 2) + j,
+                    i,
+                ]
+            )
+            diag_stack[2] = (
+                diag_stack[2]
+                + volume[
+                    int(np.shape(volume)[0] / 2) + j,
+                    int(np.shape(volume)[1] / 2) + j,
+                    i,
+                ]
+            )
+            diag_stack[3] = (
+                diag_stack[3]
+                + volume[
+                    int(np.shape(volume)[0] / 2) + j,
+                    int(np.shape(volume)[1] / 2) - j,
+                    i,
+                ]
+            )
+
+        volume_resort[:, :, np.argmax(diag_stack)] = volume[:, :, i]
+
+    # creating merged volumes
+    merge_vol = np.zeros((volume_resort.shape[0], volume_resort.shape[1]))
+
+    # creating vector for processing (1 horizontal & 1 vertical)
+    amplitude_horz = np.zeros(
+        (volume_resort.shape[1], volume_resort.shape[2])
+    )  # 1 if it is vertical 0 if the bars are horizontal
+    amplitude_vert = np.zeros((volume_resort.shape[0], volume_resort.shape[2]))
+
+    # y = np.linspace(0, 0 + (volume_resort.shape[0] * dy), volume_resort.shape[0],
+    #                 endpoint=False)  # definition of the distance axis
+    # x = np.linspace(0, 0 + (volume_resort.shape[1] * dy), volume_resort.shape[1],
+    #                 endpoint=False)  # definition of the distance axis
+
+    ampl_resamp_y1 = np.zeros(
+        ((volume_resort.shape[0]) * 10, int(volume_resort.shape[2] / 2))
+    )
+    ampl_resamp_y2 = np.zeros(
+        ((volume_resort.shape[0]) * 10, int(volume_resort.shape[2] / 2))
+    )
+
+    ampl_resamp_x1 = np.zeros(
+        ((volume_resort.shape[1]) * 10, int(volume_resort.shape[2] / 2))
+    )
+    ampl_resamp_x2 = np.zeros(
+        ((volume_resort.shape[1]) * 10, int(volume_resort.shape[2] / 2))
+    )
+
+    amplitude_horz[:, 0] = volume_resort[
+        int(volume_resort.shape[0] / 3.25), :, 0
+    ]  # for profile 1
+    amplitude_horz[:, 1] = volume_resort[
+        int(volume_resort.shape[0] / 3.25), :, 1
+    ]  # for profile 1
+    amplitude_horz[:, 3] = volume_resort[
+        int(volume_resort.shape[0]) - int(volume_resort.shape[0] / 3.25), :, 2
+    ]  # the numbers here are reversed because we are going to slide the second graph (the overlay) to minimize the error  #for profile 2
+    amplitude_horz[:, 2] = volume_resort[
+        int(volume_resort.shape[0]) - int(volume_resort.shape[0] / 3.25), :, 3
+    ]
+
+    amplitude_vert[:, 0] = volume_resort[
+        :, int(volume_resort.shape[1]) - int(volume_resort.shape[1] / 2.8), 1
+    ]  # the numbers here are reversed because we are going to slide the second graph (the overlay) to minimize the error #for profile 3
+    amplitude_vert[:, 1] = volume_resort[
+        :, int(volume_resort.shape[1]) - int(volume_resort.shape[1] / 2.8), 2
+    ]
+    amplitude_vert[:, 3] = volume_resort[
+        :, int(volume_resort.shape[1] / 2.8), 3
+    ]  # for profile 4
+    amplitude_vert[:, 2] = volume_resort[:, int(volume_resort.shape[1] / 2.8), 0]
+
+    plt.figure()
+    for item in tqdm(range(0, int(volume.shape[2] / 2))):
+        merge_vol = merge_vol + volume[:, :, item]
+
+        data_samp = amplitude_vert[:, item]
+        ampl_resamp_y1[:, item] = signal.resample(
+            data_samp, int(np.shape(amplitude_vert)[0]) * 10
+        )
+        data_samp = amplitude_horz[:, item]
+        ampl_resamp_x1[:, item] = signal.resample(
+            data_samp, int(np.shape(amplitude_horz)[0]) * 10
+        )
+
+    for item in tqdm(range(int(volume.shape[2] / 2), volume.shape[2])):
+        merge_vol = merge_vol + volume[:, :, item]
+        data_samp = amplitude_vert[:, item]
+        ampl_resamp_y2[:, item - int(volume.shape[2] / 2)] = signal.resample(
+            data_samp, int(np.shape(amplitude_vert)[0]) * 10
+        )
+        data_samp = amplitude_horz[:, item]
+        ampl_resamp_x2[:, item - int(volume.shape[2] / 2)] = signal.resample(
+            data_samp, int(np.shape(amplitude_horz)[0]) * 10
+        )
+
+    fig, ax = plt.subplots(ncols=1, nrows=1, squeeze=True, figsize=(6, 8))
+
+    extent = (0, 0 + (volume.shape[1] * dx), 0, 0 + (volume.shape[0] * dy))
+
+    ax.imshow(merge_vol, extent=extent, aspect="auto")
+    ax.set_aspect("equal", "box")
+    ax.set_xlabel("x distance [mm]")
+    ax.set_ylabel("y distance [mm]")
+    fig.suptitle("Merged volume", fontsize=16)
+
+    ax.hlines(dy * int(volume_resort.shape[0] / 3.25), 0, dx * volume_resort.shape[1])
+    ax.text(
+        dx * int(volume_resort.shape[1] / 2.25),
+        dy * int(volume_resort.shape[0] / 3),
+        "Profile 2",
+    )
+
+    ax.hlines(
+        dy * int(volume_resort.shape[0]) - dy * int(volume_resort.shape[0] / 3.25),
+        0,
+        dx * volume_resort.shape[1],
+    )
+    ax.text(
+        dx * int(volume_resort.shape[1] / 2.25),
+        dy * int(volume_resort.shape[0]) - dy * int(volume_resort.shape[0] / 3.5),
+        "Profile 1",
+    )
+
+    ax.vlines(dx * int(volume_resort.shape[1] / 2.8), 0, dy * volume_resort.shape[0])
+    ax.text(
+        dx * int(volume_resort.shape[1] / 3.1),
+        dy * int(volume_resort.shape[0] / 1.8),
+        "Profile 4",
+        rotation=90,
+    )
+
+    ax.vlines(
+        dx * int(volume_resort.shape[1]) - dx * int(volume_resort.shape[1] / 2.8),
+        0,
+        dy * volume_resort.shape[0],
+    )
+    ax.text(
+        dx * int(volume_resort.shape[1]) - dx * int(volume_resort.shape[1] / 2.9),
+        dy * int(volume_resort.shape[0] / 1.8),
+        "Profile 3",
+        rotation=90,
+    )
+    # plt.show()
+
+    peaks, peak_type, peak_figs = pffr.peak_find_fieldrot(
+        ampl_resamp_x1, dx, "Profile 1"
+    )
+    junction_figs = minFR.minimize_junction_fieldrot(
+        ampl_resamp_x1, peaks, peak_type, dx / 10, "Profile 1"
+    )
+    peaks_figs_comb.append(peak_figs)
+    junctions_comb.append(junction_figs)
+
+    peaks, peak_type, peak_figs = pffr.peak_find_fieldrot(
+        ampl_resamp_x2, dx, "Profile 2"
+    )
+    junction_figs = minFR.minimize_junction_fieldrot(
+        ampl_resamp_x2, peaks, peak_type, dx / 10, "Profile 2"
+    )
+    peaks_figs_comb.append(peak_figs)
+    junctions_comb.append(junction_figs)
+
+    peaks, peak_type, peak_figs = pffr.peak_find_fieldrot(
+        ampl_resamp_y1, dy, "Profile 3"
+    )
+    junction_figs = minFR.minimize_junction_fieldrot(
+        ampl_resamp_y1, peaks, peak_type, dy / 10, "Profile 3"
+    )
+    peaks_figs_comb.append(peak_figs)
+    junctions_comb.append(junction_figs)
+
+    peaks, peak_type, peak_figs = pffr.peak_find_fieldrot(
+        ampl_resamp_y2, dy, "Profile 4"
+    )
+    junction_figs = minFR.minimize_junction_fieldrot(
+        ampl_resamp_y2, peaks, peak_type, dy / 10, "Profile 4"
+    )
+    peaks_figs_comb.append(peak_figs)
+    junctions_comb.append(junction_figs)
+
+    return fig, peaks_figs_comb, junctions_comb
+
+
+# this routine anlyzes the volume and autodetect the images and categorizes them for different tests
+def image_analyze(volume, i_opt):
+    xfield = []
+    yfield = []
+    rotfield = []
+
+    if i_opt.startswith(("y", "yeah", "yes")):
+        kx = 0
+        ky = 0
+        krot = 0
+        for item in range(0, volume.shape[2]):
+            stack1 = np.sum(
+                volume[
+                    int(
+                        np.shape(volume)[0] / 2
+                        - np.amin([np.shape(volume)[0], np.shape(volume)[1]]) / 2
+                    ) : int(
+                        np.shape(volume)[0] / 2
+                        + np.amin([np.shape(volume)[0], np.shape(volume)[1]]) / 2
+                    ),
+                    int(
+                        np.shape(volume)[1] / 2
+                        - np.amin([np.shape(volume)[0], np.shape(volume)[1]]) / 2
+                    ) : int(
+                        np.shape(volume)[1] / 2
+                        + np.amin([np.shape(volume)[0], np.shape(volume)[1]]) / 2
+                    ),
+                    item,
+                ],
+                axis=0,
+            )
+            maxstack1 = np.amax(stack1)
+
+            # stack2 = np.sum(volume[:, :, item], axis=1)
+            stack2 = np.sum(
+                volume[
+                    int(
+                        np.shape(volume)[0] / 2
+                        - np.amin([np.shape(volume)[0], np.shape(volume)[1]]) / 2
+                    ) : int(
+                        np.shape(volume)[0] / 2
+                        + np.amin([np.shape(volume)[0], np.shape(volume)[1]]) / 2
+                    ),
+                    int(
+                        np.shape(volume)[1] / 2
+                        - np.amin([np.shape(volume)[0], np.shape(volume)[1]]) / 2
+                    ) : int(
+                        np.shape(volume)[1] / 2
+                        + np.amin([np.shape(volume)[0], np.shape(volume)[1]]) / 2
+                    ),
+                    item,
+                ],
+                axis=1,
+            )
+            maxstack2 = np.amax(stack2)
+
+            if maxstack2 / maxstack1 > 1.1:  # It is a Y field folder
+                if ky == 0:
+                    yfield = volume[:, :, item]
+                    yfield = yfield[:, :, np.newaxis]
+                else:
+                    volappend = volume[:, :, item]
+                    yfield = np.append(yfield, volappend[:, :, np.newaxis], axis=2)
+                ky = ky + 1
+            elif maxstack2 / maxstack1 < 0.9:  # It is a X field folder
+                if kx == 0:
+                    xfield = volume[:, :, item]
+                    xfield = xfield[:, :, np.newaxis]
+                else:
+                    # xfield=xfield[:,:,np.newaxis]
+                    volappend = volume[:, :, item]
+                    xfield = np.append(xfield, volappend[:, :, np.newaxis], axis=2)
+                kx = kx + 1
+            else:  # It is a field rotation folder
+                if krot == 0:
+                    rotfield = volume[:, :, item]
+                    rotfield = rotfield[:, :, np.newaxis]
+                else:
+                    # rotfield = rotfield[:, :, np.newaxis]
+                    volappend = volume[:, :, item]
+                    rotfield = np.append(rotfield, volappend[:, :, np.newaxis], axis=2)
+                krot = krot + 1
+
+    else:
+        kx = 0
+        ky = 0
+        krot = 0
+        for item in range(0, volume.shape[2]):
+            stack1 = np.sum(
+                volume[
+                    int(
+                        np.shape(volume)[0] / 2
+                        - np.amin([np.shape(volume)[0], np.shape(volume)[1]]) / 2
+                    ) : int(
+                        np.shape(volume)[0] / 2
+                        + np.amin([np.shape(volume)[0], np.shape(volume)[1]]) / 2
+                    ),
+                    int(
+                        np.shape(volume)[1] / 2
+                        - np.amin([np.shape(volume)[0], np.shape(volume)[1]]) / 2
+                    ) : int(
+                        np.shape(volume)[1] / 2
+                        + np.amin([np.shape(volume)[0], np.shape(volume)[1]]) / 2
+                    ),
+                    item,
+                ],
+                axis=0,
+            )
+            maxstack1 = np.amax(stack1)
+
+            # stack2 = np.sum(volume[:, :, item], axis=1)
+            stack2 = np.sum(
+                volume[
+                    int(
+                        np.shape(volume)[0] / 2
+                        - np.amin([np.shape(volume)[0], np.shape(volume)[1]]) / 2
+                    ) : int(
+                        np.shape(volume)[0] / 2
+                        + np.amin([np.shape(volume)[0], np.shape(volume)[1]]) / 2
+                    ),
+                    int(
+                        np.shape(volume)[1] / 2
+                        - np.amin([np.shape(volume)[0], np.shape(volume)[1]]) / 2
+                    ) : int(
+                        np.shape(volume)[1] / 2
+                        + np.amin([np.shape(volume)[0], np.shape(volume)[1]]) / 2
+                    ),
+                    item,
+                ],
+                axis=1,
+            )
+            maxstack2 = np.amax(stack2)
+
+            if maxstack2 / maxstack1 > 1.5:  # It is a Y field folder
+                if ky == 0:
+                    yfield = volume[:, :, item]
+                    yfield = yfield[:, :, np.newaxis]
+                else:
+                    volappend = volume[:, :, item]
+                    yfield = np.append(yfield, volappend[:, :, np.newaxis], axis=2)
+                ky = ky + 1
+            elif maxstack2 / maxstack1 < 0.5:  # It is a X field folder
+                if kx == 0:
+                    xfield = volume[:, :, item]
+                    xfield = xfield[:, :, np.newaxis]
+                else:
+                    # xfield=xfield[:,:,np.newaxis]
+                    volappend = volume[:, :, item]
+                    xfield = np.append(xfield, volappend[:, :, np.newaxis], axis=2)
+                kx = kx + 1
+            else:  # It is a field rotation folder
+                if krot == 0:
+                    rotfield = volume[:, :, item]
+                    rotfield = rotfield[:, :, np.newaxis]
+                else:
+                    # rotfield = rotfield[:, :, np.newaxis]
+                    volappend = volume[:, :, item]
+                    rotfield = np.append(rotfield, volappend[:, :, np.newaxis], axis=2)
+                krot = krot + 1
+
+    return xfield, yfield, rotfield
+
+
+# this routine anlyzes the volume and autodetect what type of analysis to carry on (x, Y, Field Rot)
+def folder_analyze(volume):
+    for item in range(0, volume.shape[2]):
+        stack1 = np.sum(volume[:, :, item], axis=0)
+        maxstack1 = np.max(stack1)
+
+        stack2 = np.sum(volume[:, :, item], axis=1)
+        maxstack2 = np.max(stack2)
+
+        if maxstack2 / maxstack1 > 1.5:  # It is a Y field folder
+            field = 2
+        elif maxstack2 / maxstack1 < 0.5:  # It is a X field folder
+            field = 1
+        else:
+            field = 3  # It is a field rotation folder
+
+        return field
+
+
+def read_dicom3D(direc, i_option):
+    # item = 0
+    for subdir, dirs, files in os.walk(direc):  # pylint: disable = unused-variable
+        k = 0
+        for file in tqdm(sorted(files)):
+            # print('filename=', file)
+            if os.path.splitext(file)[1] == ".dcm":
+                dataset = pydicom.dcmread(direc + file)
+                if k == 0:
+                    ArrayDicom = np.zeros(
+                        (dataset.Rows, dataset.Columns, 0),
+                        dtype=dataset.pixel_array.dtype,
+                    )
+                    tmp_array = dataset.pixel_array
+                    if i_option.startswith(("y", "yeah", "yes")):
+                        max_val = np.amax(tmp_array)
+                        tmp_array = tmp_array / max_val
+                        min_val = np.amin(tmp_array)
+                        tmp_array = tmp_array - min_val
+                        tmp_array = 1 - tmp_array  # inverting the range
+
+                        # min_val = np.amin(tmp_array)  # normalizing
+                        # tmp_array = tmp_array - min_val
+                        # tmp_array = tmp_array / (np.amax(tmp_array))
+                        tmp_array = u.norm01(tmp_array)
+                    else:
+                        # min_val = np.amin(tmp_array)
+                        # tmp_array = tmp_array - min_val
+                        # tmp_array = tmp_array / (np.amax(tmp_array))
+                        tmp_array = u.norm01(tmp_array)  # just normalize
+                    ArrayDicom = np.dstack((ArrayDicom, tmp_array))
+                    # print("item thickness [mm]=", dataset.SliceThickness)
+                    SID = dataset.RTImageSID
+                    dx = 1 / (SID * (1 / dataset.ImagePlanePixelSpacing[0]) / 1000)
+                    dy = 1 / (SID * (1 / dataset.ImagePlanePixelSpacing[1]) / 1000)
+                    print("pixel spacing row [mm]=", dx)
+                    print("pixel spacing col [mm]=", dy)
+                else:
+                    tmp_array = dataset.pixel_array
+                    if i_option.startswith(("y", "yeah", "yes")):
+                        max_val = np.amax(tmp_array)
+                        tmp_array = tmp_array / max_val
+                        min_val = np.amin(tmp_array)
+                        tmp_array = tmp_array - min_val
+                        tmp_array = 1 - tmp_array  # inverting the range
+
+                        # min_val = np.amin(tmp_array)  # normalizing
+                        # tmp_array = tmp_array - min_val
+                        # tmp_array = tmp_array / (np.amax(tmp_array))
+                        tmp_array = u.norm01(tmp_array)
+                    else:
+                        # min_val = np.amin(tmp_array)
+                        # tmp_array = tmp_array - min_val
+                        # tmp_array = tmp_array / (np.amax(tmp_array))  # just normalize
+                        tmp_array = u.norm01(tmp_array)
+                    ArrayDicom = np.dstack((ArrayDicom, tmp_array))
+            k = k + 1
+
+    xfield, yfield, rotfield = image_analyze(ArrayDicom, i_option)
+
+    multi_slice_viewer(ArrayDicom, dx, dy)
+
+    if np.shape(xfield)[2] == 2:
+        fig, peak_figs, junctions_figs = merge_view_vert(xfield, dx, dy)
+        with PdfPages(direc + "jaws_X_report.pdf") as pdf:
+            pdf.savefig(fig)
+            # for i in range(0, len(peak_figs)):
+            for _, f in enumerate(peak_figs):
+                pdf.savefig(f)
+
+            # for i in range(0, len(junctions_figs)):
+            for _, f in enumerate(junctions_figs):
+                pdf.savefig(f)
+
+            plt.close()
+
+    else:
+        print(
+            "X jaws data analysis not completed please verify that you have two X jaws images. For more information see manual."
+        )
+
+    if np.shape(yfield)[2] == 4:
+        fig, peak_figs, junctions_figs = merge_view_horz(yfield, dx, dy)
+        # print('peak_figs********************************************************=', len(peak_figs),peak_figs)
+        with PdfPages(direc + "jaws_Y_report.pdf") as pdf:
+            pdf.savefig(fig)
+            # for i in range(0, len(peak_figs)):
+            for _, f in enumerate(peak_figs):
+                pdf.savefig(f)
+
+            for _, f in enumerate(junctions_figs):
+                pdf.savefig(f)
+
+            plt.close()
+
+    else:
+        print(
+            "Y jaws data analysis not completed please verify that you have four Y jaws images. For more information see manual."
+        )
+
+    if np.shape(rotfield)[2] == 4:
+        fig, peak_figs, junctions_figs = merge_view_filtrot(rotfield, dx, dy)
+
+        with PdfPages(direc + "jaws_FR_report.pdf") as pdf:
+            pdf.savefig(fig)
+            for _, f in enumerate(peak_figs):
+                pdf.savefig(f)
+
+            for _, f in enumerate(junctions_figs):
+                pdf.savefig(f)
+
+            plt.close()
+
+    else:
+        print(
+            "Field rotation data analysis not completed please verify that you have four field rotation images. For more information see manual."
+        )
+
+
+if __name__ == "__main__":
+    parser = argparse.ArgumentParser()
+    parser.add_argument("-d", "--directory", help="path to folder")
+    args = parser.parse_args()
+
+    while True:  # example of infinite loops using try and except to catch only numbers
+        line = input("Are these files from a clinac [yes(y)/no(n)]> ")
+        try:
+            ##        if line == 'done':
+            ##            break
+            ioption = str(line.lower())
+            if ioption.startswith(("y", "yeah", "yes", "n", "no", "nope")):
+                break
+
+        except:  # pylint: disable = bare-except
+            print("Please enter a valid option:")
+
+    if args.directory:
+        dirname = args.directory
+        read_dicom3D(dirname, ioption)