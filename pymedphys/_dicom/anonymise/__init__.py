# Copyright (C) 2020 Stuart Swerdloff
# Copyright (C) 2018 Matthew Jennings, Simon Biggs

# Licensed under the Apache License, Version 2.0 (the "License");
# you may not use this file except in compliance with the License.
# You may obtain a copy of the License at

#     http://www.apache.org/licenses/LICENSE-2.0

# Unless required by applicable law or agreed to in writing, software
# distributed under the License is distributed on an "AS IS" BASIS,
# WITHOUT WARRANTIES OR CONDITIONS OF ANY KIND, either express or implied.
# See the License for the specific language governing permissions and
# limitations under the License.

import functools
import json
import logging
import os.path
import pprint
from copy import copy, deepcopy
from glob import glob
from os.path import abspath, basename, dirname, isdir, isfile
from os.path import join as pjoin

from pymedphys._imports import numpy as np
from pymedphys._imports import pydicom

from pymedphys._dicom.constants import (
    DICOM_SOP_CLASS_NAMES_MODE_PREFIXES,
    NotInBaselineError,
    get_baseline_dict_entry,
    get_baseline_keyword_vr_dict,
)
from pymedphys._dicom.utilities import remove_file

from . import strategy

HERE = dirname(abspath(__file__))

IDENTIFYING_KEYWORDS_FILEPATH = pjoin(HERE, "identifying_keywords.json")


@functools.lru_cache()
def _get_default_identifying_keywords():
    with open(IDENTIFYING_KEYWORDS_FILEPATH) as infile:
        IDENTIFYING_KEYWORDS = json.load(infile)
    return tuple(IDENTIFYING_KEYWORDS)


def get_default_identifying_keywords():
    return list(_get_default_identifying_keywords())


def label_dicom_filepath_as_anonymised(filepath):
    basename_anon = "{}_Anonymised.dcm".format(
        ".".join(basename(filepath).split(".")[:-1])
    )
    return pjoin(dirname(filepath), basename_anon)


def create_filename_from_dataset(ds, dirpath=""):
    mode_prefix = DICOM_SOP_CLASS_NAMES_MODE_PREFIXES[ds.SOPClassUID.name]
    return pjoin(dirpath, "{}.{}.dcm".format(mode_prefix, ds.SOPInstanceUID))


def anonymise_dataset(  # pylint: disable = inconsistent-return-statements
    ds,
    replace_values=True,
    keywords_to_leave_unchanged=(),
    delete_private_tags=True,
    delete_unknown_tags=None,
    copy_dataset=True,
    replacement_strategy=None,
    identifying_keywords=None,
):
    r"""A simple tool to anonymise a DICOM dataset.

    You can find the list of DICOM keywords that are included in default
    anonymisation `here <./identifying_keywords.json>`__.
    These were drawn from `DICOM Supp 142
    <https://www.dicomstandard.org/supplements/>`__

    **We do not yet claim conformance to any DICOM Application Level
    Confidentiality Profile**, but plan to be in a position to do so in the
    not-to-distant future.

    Parameters
    ----------
    ds : ``pydicom.dataset.Dataset``
        The DICOM dataset to be anonymised.

    replace_values : ``bool``, optional
        If set to ``True``, DICOM tags will be anonymised using dummy
        "anonymous" values. This is often required for commercial
        software to successfully read anonymised DICOM files. If set to
        ``False``, anonymised tags are simply given empty string values.
        Defaults to ``True``.

    keywords_to_leave_unchanged : ``sequence``, optional
        A sequence of DICOM keywords (corresponding to tags) to exclude
        from anonymisation. Private and unknown tags can be supplied.
        Empty by default.

    delete_private_tags : ``bool``, optional
        A boolean to flag whether or not to remove all private
        (non-standard) DICOM tags from the DICOM file. These may also
        contain identifying information. Defaults to ``True``.

    delete_unknown_tags : ``bool``, pseudo-optional
        If left as the default value of ``None`` and ``ds`` contains tags
        that are not present in PyMedPhys' copy of ``pydicom``'s DICOM
        dictionary, ``anonymise_dataset()`` will raise an error. The
        user must then either pass ``True`` or ``False`` to proceed. If set
        to ``True``, all unrecognised tags that haven't been listed in
        ``keywords_to_leave_unchanged`` will be deleted. If set to
        ``False``, these tags are simply ignored. Pass ``False`` with
        caution, since unrecognised tags may contain identifying
        information.

    copy_dataset : ``bool``, optional
        If ``True``, then a copy of ``ds`` is returned.

    replacement_strategy: ``dict`` (keys are VR, value is dispatch function), optional
        If left as the default value of ``None``, the hardcode replacement strategy is used.

    identifying_keywords: ``list``, optional
        If left as None, the default values for/list of identifying keywords are used

    Returns
    -------
    ds_anon : ``pydicom.dataset.Dataset``
        An anonymised version of the input DICOM dataset.
    """

    if copy_dataset:
        ds_anon = deepcopy(ds)
    else:
        ds_anon = ds

    unknown_tags = unknown_tags_in_dicom_dataset(ds_anon)

    if delete_unknown_tags is None and unknown_tags:
        unknown_tags_to_print = {hex(tag): ds_anon[tag].keyword for tag in unknown_tags}
        printer = pprint.PrettyPrinter(width=30)

        raise ValueError(
            "At least one of the non-private tags within your DICOM "
            "file is not within PyMedPhys's copy of the DICOM "
            "dictionary. It is possible that one or more of these tags "
            "contains identifying information. The unrecognised tags "
            "are:\n\n{}\n\nTo exclude these unknown tags from the "
            "anonymised DICOM dataset, pass `delete_unknown_tags=True` "
            "to this function. Any unknown tags passed to "
            "`tags_to_leave_unchanged` will not be deleted. If you'd "
            "like to ignore this error and keep all unknown tags in "
            "the anonymised DICOM dataset, pass "
            "`delete_unknown_tags=False` to this function. Finally, "
            "if you suspect that the PyMedPhys DICOM dictionary is out "
            "of date, please raise an issue on GitHub at "
            "https://github.com/pymedphys/pymedphys/issues.".format(
                printer.pformat(unknown_tags_to_print)
            )
        )

    if delete_unknown_tags:
        unwanted_unknown_tags = []

        for tag in unknown_tags:
            if ds_anon[tag].keyword not in keywords_to_leave_unchanged:
                unwanted_unknown_tags.append(tag)
                del ds_anon[tag]

        for tag in unwanted_unknown_tags:
            if tag in ds_anon:
                raise AssertionError("Could not delete all unwanted, unknown tags.")

    if delete_private_tags:
        ds_anon.remove_private_tags()

    keywords_to_anonymise = _filter_identifying_keywords(
        keywords_to_leave_unchanged, identifying_keywords=identifying_keywords
    )

    ds_anon = _anonymise_tags(
        ds_anon,
        keywords_to_anonymise,
        replace_values,
        replacement_strategy=replacement_strategy,
    )

    if copy_dataset:
        return ds_anon


def anonymise_file(
    dicom_filepath,
    output_filepath=None,
    delete_original_file=False,
    anonymise_filename=True,
    replace_values=True,
    keywords_to_leave_unchanged=(),
    delete_private_tags=True,
    delete_unknown_tags=None,
    replacement_strategy=None,
    identifying_keywords=None,
):
    r"""A simple tool to anonymise a DICOM file.

    Parameters
    ----------
    dicom_filepath : ``str`` or ``pathlib.Path``
        The path to the DICOM file to be anonymised.

    delete_original_file : ``bool``, optional
        If `True` and anonymisation completes successfully, then the
        original DICOM is deleted. Defaults to ``False``.

    anonymise_filename : ``bool``, optional
        If ``True``, the DICOM filename is replaced by a filename of the
        form:

        "<2 char DICOM modality>.<SOP Instance UID>_Anonymised.dcm".

        E.g.: "RP.2.16.840.1.113669.[...]_Anonymised.dcm"

        This ensures that the filename contains no identifying
        information. If set to ``False``, ``anonymise_file()`` simply
        appends "_Anonymised" to the original DICOM filename. Defaults
        to ``True``.

    replace_values : ``bool``, optional
        If set to ``True``, DICOM tags will be anonymised using dummy
        "anonymous" values. This is often required for commercial
        software to successfully read anonymised DICOM files. If set to
        ``False``, anonymised tags are simply given empty string values.
        Defaults to ``True``.

    keywords_to_leave_unchanged : ``sequence``, optional
        A sequence of DICOM keywords (corresponding to tags) to exclude
        from anonymisation. Private and unknown tags can be supplied.
        Empty by default.

    delete_private_tags : ``bool``, optional
        A boolean to flag whether or not to remove all private
        (non-standard) DICOM tags from the DICOM file. These may
        also contain identifying information. Defaults to ``True``.

    delete_unknown_tags : ``bool``, pseudo-optional
        If left as the default value of ``None`` and ``ds`` contains
        tags that are not present in PyMedPhys' copy of ``pydicom``'s
        DICOM dictionary, ``anonymise_dataset()`` will raise an error.
        The user must then either pass ``True`` or ``False`` to proceed.
        If set to ``True``, all unrecognised tags that haven't been
        listed in ``keywords_to_leave_unchanged`` will be deleted. If
        set to ``False``, these tags are simply ignored. Pass ``False``
        with caution, since unrecognised tags may contain identifying
        information.

    replacement_strategy: ``dict`` (keys are VR, value is dispatch function), optional
        If left as the default value of ``None``, the hardcode replacement strategy is used.

    identifying_keywords: ``list``, optional
        If left as None, the default values for/list of identifying keywords are used
    """
    dicom_filepath = str(dicom_filepath)

    ds = pydicom.dcmread(dicom_filepath, force=True)

    anonymise_dataset(
        ds=ds,
        replace_values=replace_values,
        keywords_to_leave_unchanged=keywords_to_leave_unchanged,
        delete_private_tags=delete_private_tags,
        delete_unknown_tags=delete_unknown_tags,
        copy_dataset=False,
        replacement_strategy=replacement_strategy,
        identifying_keywords=identifying_keywords,
    )

    if output_filepath is None:
        output_filepath = dicom_filepath
    else:
        os.makedirs(os.path.split(output_filepath)[0], exist_ok=True)

    if anonymise_filename:
        filepath_used = create_filename_from_dataset(
            ds, dirpath=dirname(output_filepath)
        )
    else:
        filepath_used = output_filepath

    dicom_anon_filepath = label_dicom_filepath_as_anonymised(filepath_used)

    print(f"{dicom_filepath} --> {dicom_anon_filepath}")

    ds.save_as(dicom_anon_filepath)

    if delete_original_file:
        remove_file(dicom_filepath)

    return dicom_anon_filepath


def anonymise_directory(
    dicom_dirpath,
    output_dirpath=None,
    delete_original_files=False,
    anonymise_filenames=True,
    replace_values=True,
    keywords_to_leave_unchanged=(),
    delete_private_tags=True,
    delete_unknown_tags=None,
    replacement_strategy=None,
    identifying_keywords=None,
):
    r"""A simple tool to anonymise all DICOM files in a directory and
    its subdirectories.

    Parameters
    ----------
    dicom_dirpath : ``str`` or ``pathlib.Path``
        The path to the directory containing DICOM files to be
        anonymised.

    delete_original_files : ``bool``, optional
        If set to `True` and anonymisation completes successfully, then
        the original DICOM files are deleted. Defaults to `False`.

    anonymise_filenames : ``bool``, optional
        If ``True``, the DICOM filenames are replaced by filenames of
        the form:

        "<2 char DICOM modality>.<SOP Instance UID>_Anonymised.dcm".

        E.g.: "RP.2.16.840.1.113669.[...]_Anonymised.dcm"

        This ensures that the filenames contain no identifying
        information. If ``False``, ``anonymise_directory()`` simply
        appends "_Anonymised" to the original DICOM filenames. Defaults
        to ``True``.

    replace_values : ``bool``, optional
        If set to ``True``, DICOM tags will be anonymised using dummy
        "anonymous" values. This is often required for commercial
        software to successfully read anonymised DICOM files. If set to
        ``False``, anonymised tags are simply given empty string values.
        Defaults to ``True``.

    keywords_to_leave_unchanged : ``sequence``, optional
        A sequence of DICOM keywords (corresponding to tags) to exclude
        from anonymisation. Private and unknown tags can be supplied.
        Empty by default.

    delete_private_tags : ``bool``, optional
        A boolean to flag whether or not to remove all private
        (non-standard) DICOM tags from the DICOM file. These may also
        contain identifying information. Defaults to ``True``.

    delete_unknown_tags : ``bool``, pseudo-optional
        If left as the default value of ``None`` and ``ds`` contains
        tags that are not present in PyMedPhys` copy of `pydicom`'s
        DICOM dictionary, ``anonymise_dataset()`` will raise an error.
        The user must then either pass ``True`` or ``False`` to proceed.
        If set to ``True``, all unrecognised tags that haven't been
        listed in ``keywords_to_leave_unchanged`` will be deleted. If
        set to ``False``, these tags are simply ignored. Pass ``False``
        with caution, since unrecognised tags may contain identifying
        information.

    replacement_strategy: ``dict`` (keys are VR, value is dispatch function), optional
        If left as the default value of ``None``, the hardcode replacement strategy is used.

    identifying_keywords: ``list``, optional
        If left as None, the default values for/list of identifying keywords are used
    """
    dicom_dirpath = str(dicom_dirpath)

    dicom_filepaths = glob(dicom_dirpath + "/**/*.dcm", recursive=True)
    failing_filepaths = []
    # errors = []

    for dicom_filepath in dicom_filepaths:
        if output_dirpath is not None:
            relative_path = os.path.relpath(dicom_filepath, start=dicom_dirpath)
            output_filepath = os.path.join(output_dirpath, relative_path)
        else:
            output_filepath = None

        anonymise_file(
            dicom_filepath,
            output_filepath=output_filepath,
            delete_original_file=delete_original_files,
            anonymise_filename=anonymise_filenames,
            replace_values=replace_values,
            keywords_to_leave_unchanged=keywords_to_leave_unchanged,
            delete_private_tags=delete_private_tags,
            delete_unknown_tags=delete_unknown_tags,
            replacement_strategy=replacement_strategy,
            identifying_keywords=identifying_keywords,
        )

    # Separate loop provides the ability to raise Exceptions from the
    # unsuccessful deletion of the original DICOM files while preventing
    # these Exceptions from interrupting the batch anonymisation.
    if delete_original_files:
        for dicom_filepath in dicom_filepaths:
            if not dicom_filepath in failing_filepaths:
                remove_file(dicom_filepath)


def anonymise_cli(args):
    if args.delete_unknown_tags:
        handle_unknown_tags = True
    elif args.ignore_unknown_tags:
        handle_unknown_tags = False
    else:
        handle_unknown_tags = None

    if not args.keywords_to_leave_unchanged:
        keywords_to_leave_unchanged = ()
    else:
        keywords_to_leave_unchanged = args.keywords_to_leave_unchanged

    replacement_strategy = (
        None  # at some point use args.pseudo to drive this, or something similar
    )

    if isfile(args.input_path):
        anonymise_file(
            dicom_filepath=args.input_path,
            output_filepath=args.output_path,
            delete_original_file=args.delete_original_files,
            anonymise_filename=not args.preserve_filenames,
            replace_values=not args.clear_values,
            keywords_to_leave_unchanged=keywords_to_leave_unchanged,
            delete_private_tags=not args.keep_private_tags,
            delete_unknown_tags=handle_unknown_tags,
            replacement_strategy=replacement_strategy,
        )

    elif isdir(args.input_path):
        anonymise_directory(
            dicom_dirpath=args.input_path,
            output_dirpath=args.output_path,
            delete_original_files=args.delete_original_files,
            anonymise_filenames=not args.preserve_filenames,
            replace_values=not args.clear_values,
            keywords_to_leave_unchanged=keywords_to_leave_unchanged,
            delete_private_tags=not args.keep_private_tags,
            delete_unknown_tags=handle_unknown_tags,
            replacement_strategy=replacement_strategy,
        )

    else:
        raise FileNotFoundError(
            "No file or directory was found at the supplied input path."
        )


def is_anonymised_dataset(ds, ignore_private_tags=False):
    r"""Check whether a DICOM dataset has been (fully) anonymised.

    This function specifically checks whether the dataset has been
    anonymised using a PyMedPhys anonymiser. It is very likely that it
    will return ``False`` for an anonymous dataset that was anonymised
    using a different tool.

    Parameters
    ----------
    ds : ``pydicom.dataset.Dataset``
        The DICOM dataset to check for anonymity

    ignore_private_tags : ``bool``, optional
        If set to ``False``, ``is_anonymised_dataset()`` will return
        ``False`` if any private (non-standard) DICOM tags exist in
        ``ds``. Set to ``True`` to ignore private tags when checking for
        anonymity. Do so with caution, since private tags may contain
        identifying information. Defaults to ``False``.

    Returns
    -------
    is_anonymised : ``bool``
        `True` if `ds` has been anonymised, `False` otherwise.
    """
    for elem in ds:
        if elem.keyword in get_default_identifying_keywords():
            dummy_value = get_anonymous_replacement_value(elem.keyword)
            if not elem.value in ("", [], dummy_value, None):
                if elem.VR == "DS" and np.isclose(
                    float(elem.value), float(dummy_value)
                ):
                    continue
                logging.info("%s is not considered to be anonymised", elem.name)
                return False

        elif elem.tag.is_private and not ignore_private_tags:
            logging.info(
                "%s is private and private tags are not being ignored", elem.tag
            )
            return False
        elif elem.VR == "SQ":
            contents_are_anonymous = True
            for seq in elem.value:
                contents_are_anonymous = is_anonymised_dataset(seq, ignore_private_tags)
                if not contents_are_anonymous:
                    logging.info(
                        "%s contained an element not considered to be anonymised",
                        elem.name,
                    )
                    return False

    return True


def is_anonymised_file(filepath, ignore_private_tags=False):
    r"""Check whether a DICOM file has been (fully) anonymised.

    This function specifically checks whether the DICOM file has been
    anonymised using a PyMedPhys anonymiser. It is very likely that it
    will return ``False`` for an anonymous DICOM file that was
    anonymised using a different tool.

    Parameters
    ----------
    filepath : ``str`` or ``pathlib.Path``
        The path to the DICOM file to check for anonymity.

    ignore_private_tags : ``bool``, optional
        If set to ``False``, ``is_anonymised_file()`` will return
        ``False`` if any private (non-standard) DICOM tags exist in the
        DICOM file. Set to ``True`` to ignore private tags when checking
        for anonymity. Do so with caution, since private tags may
        contain identifying information. Defaults to ``False``.

    Returns
    -------
    is_anonymised : ``bool``
        ``True`` if the DICOM dataset read from ``filepath`` has been
        anonymised, ``False`` otherwise.
    """
    ds = pydicom.dcmread(str(filepath))

    return is_anonymised_dataset(ds, ignore_private_tags=ignore_private_tags)


def is_anonymised_directory(dirpath, ignore_private_tags=False):
    r"""Check whether all DICOM files in a directory have been (fully)
    anonymised.

    This function specifically checks whether the DICOM files have been
    anonymised using a PyMedPhys anonymiser. It is very likely that it
    will return ``False`` for an anonymous DICOM file that was
    anonymised using a different tool.

    Parameters
    ----------
    dirpath : ``str`` or ``pathlib.Path``
        The path to the directory containing DICOM files to check for
        anonymity.

    ignore_private_tags : ``bool``, optional
        If set to ``False``, ``is_anonymised_directory()`` will return
        ``False`` if any private (non-standard) DICOM tags exist in any
        of the DICOM files in ``dirpath``. Set to `True` to ignore
        private tags when checking for anonymity. Do so with caution,
        since private tags may contain identifying information. Defaults
        to ``False``.

    Returns
    -------
    is_anonymised : ``bool``
        ``True`` if all of the DICOM datasets read from ``dirpath`` have
        been anonymised, ``False`` otherwise.
    """
    is_anonymised = True
    dicom_filepaths = glob(str(dirpath) + "/**/*.dcm", recursive=True)

    for dicom_filepath in dicom_filepaths:
        if not is_anonymised_file(
            dicom_filepath, ignore_private_tags=ignore_private_tags
        ):
            is_anonymised = False
            break

    return is_anonymised


def non_private_tags_in_dicom_dataset(ds):
    """Return all non-private tags from a DICOM dataset.
    """

    non_private_tags = []

    for elem in ds:
        if not elem.tag.is_private and not (
            # Ignore retired Group Length elements
            elem.tag.element == 0
            and elem.tag.group > 6
        ):
            non_private_tags.append(elem.tag)
    return non_private_tags


def unknown_tags_in_dicom_dataset(ds):
    """Return all non-private tags from a DICOM dataset that do not
    exist in the PyMedPhys copy of the DICOM dictionary.
    """

    non_private_tags_in_dataset = np.array(non_private_tags_in_dicom_dataset(ds))

    are_non_private_tags_in_dict_baseline = []
    for tag in non_private_tags_in_dataset:
        try:
            get_baseline_dict_entry(tag)
            are_non_private_tags_in_dict_baseline.append(True)
        except NotInBaselineError:
            are_non_private_tags_in_dict_baseline.append(False)

    unknown_tags = list(
        non_private_tags_in_dataset[
            np.invert(np.array(are_non_private_tags_in_dict_baseline, dtype=bool))
        ]
    )

    return unknown_tags


def _anonymise_tags(
    ds_anon, keywords_to_anonymise, replace_values, replacement_strategy=None
):
    """Anonymise all desired DICOM elements.
    """
    if not replace_values and replacement_strategy is not None:
        logging.warning(
            "Conflicting approach to anonymisation specified, a replacement strategy was specified in addition to a directive"
            "to eliminate values rather than replace them.  Adhering to directive to eliminate values"
        )

    for keyword in keywords_to_anonymise:
        if hasattr(ds_anon, keyword):
            if replace_values:
                if ds_anon[keyword].value in ("", None, []):
                    logging.debug(
<<<<<<< HEAD
                        f"{keyword} has value of empty list, None or empty string, no need to modify to anonymise"
=======
                        "%s has value of empty list, None or empty string, no need to modify to anonymise",
                        keyword,
>>>>>>> fb71e812
                    )
                    continue
                replacement_value = get_anonymous_replacement_value(
                    keyword,
                    current_value=ds_anon[keyword].value,
                    replacement_strategy=replacement_strategy,
                )
            else:
                if get_baseline_keyword_vr_dict()[keyword] in ("OB", "OW"):
                    replacement_value = (0).to_bytes(2, "little")
                else:
                    replacement_value = ""
            setattr(ds_anon, keyword, replacement_value)

    remaining_seq_only_list = [
        x for x in ds_anon if (x.VR == "SQ" and x.name not in keywords_to_anonymise)
    ]
    for seq in remaining_seq_only_list:
        for seq_item in seq.value:
            _anonymise_tags(
                seq_item,
                keywords_to_anonymise,
                replace_values,
                replacement_strategy=replacement_strategy,
            )

    return ds_anon


def _filter_identifying_keywords(
    keywords_to_leave_unchanged, identifying_keywords=None
):
    r"""Removes DICOM keywords that the user desires to leave unchanged
    from the list of known DICOM identifying keywords and returns the
    resulting keyword list.
    """
    if identifying_keywords is None:
        keywords_filtered = get_default_identifying_keywords()
    else:
        keywords_filtered = copy(identifying_keywords)

    for keyword in keywords_to_leave_unchanged:
        try:
            keywords_filtered.remove(keyword)
        except ValueError:
            # Value not in list. TODO: Warn?
            pass

    return keywords_filtered


def get_anonymous_replacement_value(
    keyword, current_value=None, replacement_strategy=None
):
    """Get an appropriate anonymisation value for a DICOM element
    based on its value representation (VR)
    Parameters
    ----------
    keyword: text string that is the pydicom name for the DICOM attribute/element

    current_value: optional, the value that is currently assigned to the element

    replacement_strategy: optional, a dispatch dictionary whose keys are the text representation
    of the VR of the element, and whose values are function references that take the current value
    of the element.

    Returns
    -------
    A value that is a suitable replacement for the element whose attributes are identified by the keyword

    TODO
    ----
    Address VR of CS to ensure DICOM conformance and if possible, interoperability
    CS typically implies a defined set of values, or in some cases, a strict enumeration of values
    and replacement with a value that is not in a defined set will often break interoperability.
    Replacement with a value that is not in an enumerated set breaks DICOM conformance.

    """
    vr = get_baseline_keyword_vr_dict()[keyword]
    if vr == "CS":
        #       An example, although this exact code breaks unit tests because
        #       the unit tests are expecting the CS hardcoded replacement string "ANON"
        #       if keyword == "PatientSex":
        #           replacement_value = "O"  # or one can replace with an empty string because PatientSex is typically type 2
        #       else:
        logging.warning(
            "Keyword %s has Value Representation CS and may require special processing to avoid breaking DICOM conformance or interoperability",
            keyword,
        )
        #   elif ...

    if replacement_strategy is None:
        replacement_strategy = strategy.ANONYMISATION_HARDCODE_DISPATCH
    replacement_value = replacement_strategy[vr](current_value)

    return replacement_value<|MERGE_RESOLUTION|>--- conflicted
+++ resolved
@@ -642,12 +642,8 @@
             if replace_values:
                 if ds_anon[keyword].value in ("", None, []):
                     logging.debug(
-<<<<<<< HEAD
-                        f"{keyword} has value of empty list, None or empty string, no need to modify to anonymise"
-=======
                         "%s has value of empty list, None or empty string, no need to modify to anonymise",
                         keyword,
->>>>>>> fb71e812
                     )
                     continue
                 replacement_value = get_anonymous_replacement_value(
