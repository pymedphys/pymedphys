--- conflicted
+++ resolved
@@ -1,9 +1,4 @@
 # pylint: disable=invalid-name, missing-docstring
 
-<<<<<<< HEAD
-version_info = [0, 30, 0, "dev5"]
-__version__ = "0.30.0dev5"
-=======
 version_info = [0, 30, 0, "dev6"]
-__version__ = "0.30.0dev6"
->>>>>>> 8d093892
+__version__ = "0.30.0dev6"