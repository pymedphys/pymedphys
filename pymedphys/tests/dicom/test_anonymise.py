--- conflicted
+++ resolved
@@ -406,8 +406,6 @@
         assert not exists(temp_filepath)
         assert is_anonymised_directory(tmp_path)
         assert anon_path_list[0] == temp_anon_filepath
-<<<<<<< HEAD
-=======
 
         # Test fail fast vs. fail at last
         # if the function fails fast, the specified removal
@@ -442,7 +440,6 @@
             )
             logging.warning(anon_path_list)
             assert not exists(temp_filepath)
->>>>>>> ba248145
 
     finally:
         remove_file(temp_anon_filepath)
