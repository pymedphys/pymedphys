<<<<<<< HEAD
# Copyright (C) 2015-2018 Simon Biggs
# Licensed under the Apache License, Version 2.0 (the "License");
# you may not use this file except in compliance with the License.
# You may obtain a copy of the License at

#     http://www.apache.org/licenses/LICENSE-2.0

# Unless required by applicable law or agreed to in writing, software
# distributed under the License is distributed on an "AS IS" BASIS,
# WITHOUT WARRANTIES OR CONDITIONS OF ANY KIND, either express or implied.
# See the License for the specific language governing permissions and
# limitations under the License.


"""Compare two dose grids with the gamma index.
"""

import sys
from dataclasses import dataclass
from typing import Any, Callable, Optional

from pymedphys._imports import numpy as np
from pymedphys._imports import scipy

import pymedphys._utilities.createshells

from ..utilities import run_input_checks

DEFAULT_RAM = int(2 ** 30 * 1.5)  # 1.5 GB


def gamma_shell(
    axes_reference,
    dose_reference,
    axes_evaluation,
    dose_evaluation,
    dose_percent_threshold,
    distance_mm_threshold,
    lower_percent_dose_cutoff=20,
    interp_fraction=10,
    max_gamma=None,
    local_gamma=False,
    global_normalisation=None,
    skip_once_passed=False,
    random_subset=None,
    ram_available=DEFAULT_RAM,
    quiet=False,
):
    """Compare two dose grids with the gamma index.

    It computes 1, 2, or 3 dimensional gamma with arbitrary gird sizes while
    interpolating on the fly. This function makes use of some of the ideas
    presented within <http://dx.doi.org/10.1118/1.2721657>.

    Parameters
    ----------
    axes_reference : tuple
        The reference coordinates.
    dose_reference : np.array
        The reference dose grid. Each point in the reference grid becomes the
        centre of a Gamma ellipsoid. For each point of the reference, nearby
        evaluation points are searched at increasing distances.
    axes_evaluation : tuple
        The evaluation coordinates.
    dose_evaluation : np.array
        The evaluation dose grid. Evaluation here is defined as the grid which
        is interpolated and searched over at increasing distances away from
        each reference point.
    dose_percent_threshold : float
        The percent dose threshold
    distance_mm_threshold : float
        The gamma distance threshold. Units must
        match of the coordinates given.
    lower_percent_dose_cutoff : float, optional
        The percent lower dose cutoff below which gamma will not be calculated.
        This is only applied to the reference grid.
    interp_fraction : float, optional
        The fraction which gamma distance threshold is divided into for
        interpolation. Defaults to 10 as recommended within
        <http://dx.doi.org/10.1118/1.2721657>. If a 3 mm distance threshold is chosen
        this default value would mean that the evaluation grid is interpolated at
        a step size of 0.3 mm.
    max_gamma : float, optional
        The maximum gamma searched for. This can be used to speed up
        calculation, once a search distance is reached that would give gamma
        values larger than this parameter, the search stops. Defaults to :obj:`np.inf`
    local_gamma
        Designates local gamma should be used instead of global. Defaults to
        False.
    global_normalisation : float, optional
        The dose normalisation value that the percent inputs calculate from.
        Defaults to the maximum value of :obj:`dose_evaluation`.
    random_subset : int, optional
        Used to only calculate a random subset of the reference grid. The
        number chosen is how many random points to calculate.
    ram_available : int, optional
        The number of bytes of RAM available for use by this function. Defaults
        to 0.8 times your total RAM as determined by psutil.
    quiet : bool, optional
        Used to quiet informational printing during function usage. Defaults to
        False.

    Returns
    -------
    gamma
        The array of gamma values the same shape as that
        given by the reference coordinates and dose.
    """

    if max_gamma is None:
        max_gamma = np.inf

    options = GammaInternalFixedOptions.from_user_inputs(
        axes_reference,
        dose_reference,
        axes_evaluation,
        dose_evaluation,
        dose_percent_threshold,
        distance_mm_threshold,
        lower_percent_dose_cutoff,
        interp_fraction,
        max_gamma,
        local_gamma,
        global_normalisation,
        skip_once_passed,
        random_subset,
        ram_available,
        quiet,
    )

    if not options.quiet:
        if options.local_gamma:
            print("Calcing using local normalisation point for gamma")
        else:
            print("Calcing using global normalisation point for gamma")
        print("Global normalisation set to {}".format(options.global_normalisation))
        print(
            "Global dose threshold set to {} ({}% of normalisation)".format(
                options.global_dose_threshold, options.dose_percent_threshold
            )
        )
        print("Distance threshold set to {}".format(options.distance_mm_threshold))
        print(
            "Lower dose cutoff set to {} ({}% of normalisation)".format(
                options.lower_dose_cutoff, lower_percent_dose_cutoff
            )
        )
        print("")

    current_gamma = gamma_loop(options)

    gamma = {}
    for i, dose_threshold in enumerate(options.dose_percent_threshold):
        for j, distance_threshold in enumerate(options.distance_mm_threshold):
            key = (dose_threshold, distance_threshold)

            gamma_temp = current_gamma[:, i, j]
            gamma_temp = np.reshape(gamma_temp, np.shape(dose_reference))
            gamma_temp[np.isinf(gamma_temp)] = np.nan

            with np.errstate(invalid="ignore"):
                gamma_greater_than_ref = gamma_temp > max_gamma
                gamma_temp[gamma_greater_than_ref] = max_gamma

            gamma[key] = gamma_temp

    if not options.quiet:
        print("\nComplete!")

    if len(gamma.keys()) == 1:
        gamma = next(iter(gamma.values()))

    return gamma


def expand_dims_to_1d(array):
    array = np.array(array)
    dims = len(np.shape(array))

    if dims == 0:
        return array[None]

    if dims == 1:
        return array

    raise ValueError("Expected a 0-d or 1-d array")


@dataclass(frozen=True)
class GammaInternalFixedOptions:
    flat_mesh_axes_reference: Any
    flat_dose_reference: Any
    reference_points_to_calc: Any
    dose_percent_threshold: Any
    distance_mm_threshold: Any
    evaluation_interpolation: Callable
    interp_fraction: int
    max_gamma: float
    lower_dose_cutoff: float = 0
    maximum_test_distance: float = -1
    global_normalisation: Optional[float] = None
    local_gamma: bool = False
    skip_once_passed: bool = False
    ram_available: Optional[int] = DEFAULT_RAM
    quiet: bool = False

    def __post_init__(self):
        self.set_defaults()

    def set_defaults(self):
        if self.maximum_test_distance == -1:
            object.__setattr__(self, "maximum_test_distance", np.inf)

        if self.global_normalisation is None:
            object.__setattr__(
                self, "global_normalisation", np.max(self.flat_dose_reference)
            )

    @property
    def global_dose_threshold(self):
        return self.dose_percent_threshold / 100 * self.global_normalisation

    @classmethod
    def from_user_inputs(
        cls,
        axes_reference,
        dose_reference,
        axes_evaluation,
        dose_evaluation,
        dose_percent_threshold,
        distance_mm_threshold,
        lower_percent_dose_cutoff=20,
        interp_fraction=10,
        max_gamma=None,
        local_gamma=False,
        global_normalisation=None,
        skip_once_passed=False,
        random_subset=None,
        ram_available=None,
        quiet=False,
    ):
        if max_gamma is None:
            max_gamma = np.inf

        axes_reference, axes_evaluation = run_input_checks(
            axes_reference, dose_reference, axes_evaluation, dose_evaluation
        )

        dose_percent_threshold = expand_dims_to_1d(dose_percent_threshold)
        distance_mm_threshold = expand_dims_to_1d(distance_mm_threshold)

        if global_normalisation is None:
            global_normalisation = np.max(dose_evaluation)

        lower_dose_cutoff = lower_percent_dose_cutoff / 100 * global_normalisation

        maximum_test_distance = np.max(distance_mm_threshold) * max_gamma

        evaluation_interpolation = scipy.interpolate.RegularGridInterpolator(
            axes_evaluation,
            np.array(dose_evaluation),
            bounds_error=False,
            fill_value=np.inf,
        )

        dose_reference = np.array(dose_reference)
        reference_dose_above_threshold = dose_reference >= lower_dose_cutoff

        mesh_axes_reference = np.meshgrid(*axes_reference, indexing="ij")
        flat_mesh_axes_reference = np.array(
            [np.ravel(item) for item in mesh_axes_reference]
        )

        reference_points_to_calc = reference_dose_above_threshold
        reference_points_to_calc = np.ravel(reference_points_to_calc)

        if random_subset is not None:
            to_calc_index = np.where(reference_points_to_calc)[0]

            np.random.shuffle(to_calc_index)
            random_subset_to_calc = np.full_like(
                reference_points_to_calc, False, dtype=bool
            )
            random_subset_to_calc[  # pylint: disable=unsupported-assignment-operation
                to_calc_index[0:random_subset]
            ] = True

            reference_points_to_calc = random_subset_to_calc

        flat_dose_reference = np.ravel(dose_reference)

        return cls(
            flat_mesh_axes_reference,
            flat_dose_reference,
            reference_points_to_calc,
            dose_percent_threshold,
            distance_mm_threshold,
            evaluation_interpolation,
            interp_fraction,
            max_gamma,
            lower_dose_cutoff,
            maximum_test_distance,
            global_normalisation,
            local_gamma,
            skip_once_passed,
            ram_available,
            quiet,
        )


def gamma_loop(options: GammaInternalFixedOptions):
    still_searching_for_gamma = np.full_like(
        options.flat_dose_reference, True, dtype=bool
    )

    current_gamma = np.inf * np.ones(
        (
            len(options.flat_dose_reference),
            len(options.dose_percent_threshold),
            len(options.distance_mm_threshold),
        )
    )

    distance_step_size = np.min(options.distance_mm_threshold) / options.interp_fraction

    to_be_checked = options.reference_points_to_calc & still_searching_for_gamma

    distance = 0.0

    force_search_distances = np.sort(options.distance_mm_threshold)
    while distance <= options.maximum_test_distance:
        if not options.quiet:
            sys.stdout.write(
                "\rCurrent distance: {0:.2f} mm | "
                "Number of reference points remaining: {1}".format(
                    distance, np.sum(to_be_checked)
                )
            )

        min_relative_dose_difference = calculate_min_dose_difference(
            options, distance, to_be_checked, distance_step_size
        )

        current_gamma, still_searching_for_gamma_all = multi_thresholds_gamma_calc(
            options,
            current_gamma,
            min_relative_dose_difference,
            distance,
            to_be_checked,
        )

        still_searching_for_gamma = np.any(
            np.any(still_searching_for_gamma_all, axis=-1), axis=-1
        )

        to_be_checked = options.reference_points_to_calc & still_searching_for_gamma

        if np.sum(to_be_checked) == 0:
            break

        relevant_distances = options.distance_mm_threshold[
            np.any(
                np.any(
                    options.reference_points_to_calc[:, None, None]
                    & still_searching_for_gamma_all,
                    axis=0,
                ),
                axis=0,
            )
        ]

        distance_step_size = np.min(relevant_distances) / options.interp_fraction

        distance_step_size = np.max(
            [distance / options.interp_fraction / options.max_gamma, distance_step_size]
        )

        distance += distance_step_size
        if len(force_search_distances) != 0:
            if distance >= force_search_distances[0]:
                distance = force_search_distances[0]
                force_search_distances = np.delete(force_search_distances, 0)

    return current_gamma


def multi_thresholds_gamma_calc(
    options: GammaInternalFixedOptions,
    current_gamma,
    min_relative_dose_difference,
    distance,
    to_be_checked,
):

    gamma_at_distance = np.sqrt(
        (
            min_relative_dose_difference[:, None, None]
            / (options.dose_percent_threshold[None, :, None] / 100)
        )
        ** 2
        + (distance / options.distance_mm_threshold[None, None, :]) ** 2
    )

    current_gamma[to_be_checked, :, :] = np.min(
        np.concatenate(
            [
                gamma_at_distance[None, :, :, :],
                current_gamma[None, to_be_checked, :, :],
            ],
            axis=0,
        ),
        axis=0,
    )

    still_searching_for_gamma = current_gamma > (
        distance / options.distance_mm_threshold[None, None, :]
    )

    if options.skip_once_passed:
        still_searching_for_gamma = still_searching_for_gamma & (current_gamma >= 1)

    return current_gamma, still_searching_for_gamma


def calculate_min_dose_difference(options, distance, to_be_checked, distance_step_size):
    """Determine the minimum dose difference.

    Calculated for a given distance from each reference point.
    """

    min_relative_dose_difference = np.nan * np.ones_like(
        options.flat_dose_reference[to_be_checked]
    )

    num_dimensions = np.shape(options.flat_mesh_axes_reference)[0]

    coordinates_at_distance_shell = pymedphys._utilities.createshells.calculate_coordinates_shell(  # pylint: disable = protected-access
        distance, num_dimensions, distance_step_size
    )

    num_points_in_shell = np.shape(coordinates_at_distance_shell)[1]

    estimated_ram_needed = (
        np.uint64(num_points_in_shell)
        * np.uint64(np.count_nonzero(to_be_checked))
        * np.uint64(32)
        * np.uint64(num_dimensions)
        * np.uint64(2)
    )

    num_slices = np.floor(estimated_ram_needed / options.ram_available).astype(int) + 1

    if not options.quiet:
        sys.stdout.write(
            " | Points tested per reference point: {} | RAM split count: {}".format(
                num_points_in_shell, num_slices
            )
        )
        sys.stdout.flush()

    all_checks = np.where(np.ravel(to_be_checked))[0]
    index = np.arange(len(all_checks))
    sliced = np.array_split(index, num_slices)

    sorted_sliced = [np.sort(current_slice) for current_slice in sliced]

    for current_slice in sorted_sliced:
        to_be_checked_sliced = np.full_like(to_be_checked, False, dtype=bool)
        to_be_checked_sliced[  # pylint: disable=unsupported-assignment-operation
            all_checks[current_slice]
        ] = True

        assert np.all(to_be_checked[to_be_checked_sliced])

        axes_reference_to_be_checked = options.flat_mesh_axes_reference[
            :, to_be_checked_sliced
        ]

        evaluation_dose = interpolate_evaluation_dose_at_distance(
            options.evaluation_interpolation,
            axes_reference_to_be_checked,
            coordinates_at_distance_shell,
        )

        if options.local_gamma:
            with np.errstate(divide="ignore"):
                relative_dose_difference = (
                    evaluation_dose
                    - options.flat_dose_reference[to_be_checked_sliced][None, :]
                ) / (options.flat_dose_reference[to_be_checked_sliced][None, :])
        else:
            relative_dose_difference = (
                evaluation_dose
                - options.flat_dose_reference[to_be_checked_sliced][None, :]
            ) / options.global_normalisation

        min_relative_dose_difference[current_slice] = np.min(
            np.abs(relative_dose_difference), axis=0
        )

    return min_relative_dose_difference


def interpolate_evaluation_dose_at_distance(
    evaluation_interpolation,
    axes_reference_to_be_checked,
    coordinates_at_distance_shell,
):
    """Determine the evaluation dose for the points a given distance away for
    each reference coordinate.
    """
    all_points = add_shells_to_ref_coords(
        axes_reference_to_be_checked, coordinates_at_distance_shell
    )

    evaluation_dose = evaluation_interpolation(all_points)

    return evaluation_dose


def add_shells_to_ref_coords(
    axes_reference_to_be_checked, coordinates_at_distance_shell
):
    """Add the distance shells to each reference coordinate to make a set of
    points to be tested for this given distance"""

    coordinates_at_distance = []
    for shell_coord, ref_coord in zip(
        coordinates_at_distance_shell, axes_reference_to_be_checked
    ):

        coordinates_at_distance.append(
            np.array(ref_coord[None, :] + shell_coord[:, None])[:, :, None]
        )

    all_points = np.concatenate(coordinates_at_distance, axis=2)

    return all_points
=======
# Copyright (C) 2015-2018 Simon Biggs
# Licensed under the Apache License, Version 2.0 (the "License");
# you may not use this file except in compliance with the License.
# You may obtain a copy of the License at

#     http://www.apache.org/licenses/LICENSE-2.0

# Unless required by applicable law or agreed to in writing, software
# distributed under the License is distributed on an "AS IS" BASIS,
# WITHOUT WARRANTIES OR CONDITIONS OF ANY KIND, either express or implied.
# See the License for the specific language governing permissions and
# limitations under the License.


"""Compare two dose grids with the gamma index.
"""

import sys
from dataclasses import dataclass
from typing import Any, Callable, Optional

from pymedphys._imports import numpy as np
from pymedphys._imports import scipy

import pymedphys._utilities.createshells

from ..utilities import run_input_checks

DEFAULT_RAM = int(2**30 * 1.5)  # 1.5 GB


def gamma_shell(
    axes_reference,
    dose_reference,
    axes_evaluation,
    dose_evaluation,
    dose_percent_threshold,
    distance_mm_threshold,
    lower_percent_dose_cutoff=20,
    interp_fraction=10,
    max_gamma=None,
    local_gamma=False,
    global_normalisation=None,
    skip_once_passed=False,
    random_subset=None,
    ram_available=DEFAULT_RAM,
    quiet=False,
):
    """Compare two dose grids with the gamma index.

    It computes 1, 2, or 3 dimensional gamma with arbitrary gird sizes while
    interpolating on the fly. This function makes use of some of the ideas
    presented within <http://dx.doi.org/10.1118/1.2721657>.

    Parameters
    ----------
    axes_reference : tuple
        The reference coordinates.
    dose_reference : np.array
        The reference dose grid. Each point in the reference grid becomes the
        centre of a Gamma ellipsoid. For each point of the reference, nearby
        evaluation points are searched at increasing distances.
    axes_evaluation : tuple
        The evaluation coordinates.
    dose_evaluation : np.array
        The evaluation dose grid. Evaluation here is defined as the grid which
        is interpolated and searched over at increasing distances away from
        each reference point.
    dose_percent_threshold : float
        The percent dose threshold
    distance_mm_threshold : float
        The gamma distance threshold. Units must
        match of the coordinates given.
    lower_percent_dose_cutoff : float, optional
        The percent lower dose cutoff below which gamma will not be calculated.
        This is only applied to the reference grid.
    interp_fraction : float, optional
        The fraction which gamma distance threshold is divided into for
        interpolation. Defaults to 10 as recommended within
        <http://dx.doi.org/10.1118/1.2721657>. If a 3 mm distance threshold is chosen
        this default value would mean that the evaluation grid is interpolated at
        a step size of 0.3 mm.
    max_gamma : float, optional
        The maximum gamma searched for. This can be used to speed up
        calculation, once a search distance is reached that would give gamma
        values larger than this parameter, the search stops. Defaults to :obj:`np.inf`
    local_gamma
        Designates local gamma should be used instead of global. Defaults to
        False.
    global_normalisation : float, optional
        The dose normalisation value that the percent inputs calculate from.
        Defaults to the maximum value of :obj:`dose_reference`.
    random_subset : int, optional
        Used to only calculate a random subset of the reference grid. The
        number chosen is how many random points to calculate.
    ram_available : int, optional
        The number of bytes of RAM available for use by this function. Defaults
        to 0.8 times your total RAM as determined by psutil.
    quiet : bool, optional
        Used to quiet informational printing during function usage. Defaults to
        False.

    Returns
    -------
    gamma
        The array of gamma values the same shape as that
        given by the reference coordinates and dose.
    """

    if max_gamma is None:
        max_gamma = np.inf

    options = GammaInternalFixedOptions.from_user_inputs(
        axes_reference,
        dose_reference,
        axes_evaluation,
        dose_evaluation,
        dose_percent_threshold,
        distance_mm_threshold,
        lower_percent_dose_cutoff,
        interp_fraction,
        max_gamma,
        local_gamma,
        global_normalisation,
        skip_once_passed,
        random_subset,
        ram_available,
        quiet,
    )

    if not options.quiet:
        if options.local_gamma:
            print("Calcing using local normalisation point for gamma")
        else:
            print("Calcing using global normalisation point for gamma")
        print("Global normalisation set to {}".format(options.global_normalisation))
        print(
            "Global dose threshold set to {} ({}% of normalisation)".format(
                options.global_dose_threshold, options.dose_percent_threshold
            )
        )
        print("Distance threshold set to {}".format(options.distance_mm_threshold))
        print(
            "Lower dose cutoff set to {} ({}% of normalisation)".format(
                options.lower_dose_cutoff, lower_percent_dose_cutoff
            )
        )
        print("")

    current_gamma = gamma_loop(options)

    gamma = {}
    for i, dose_threshold in enumerate(options.dose_percent_threshold):
        for j, distance_threshold in enumerate(options.distance_mm_threshold):
            key = (dose_threshold, distance_threshold)

            gamma_temp = current_gamma[:, i, j]
            gamma_temp = np.reshape(gamma_temp, np.shape(dose_reference))
            gamma_temp[np.isinf(gamma_temp)] = np.nan

            with np.errstate(invalid="ignore"):
                gamma_greater_than_ref = gamma_temp > max_gamma
                gamma_temp[gamma_greater_than_ref] = max_gamma

            gamma[key] = gamma_temp

    if not options.quiet:
        print("\nComplete!")

    if len(gamma.keys()) == 1:
        gamma = next(iter(gamma.values()))

    return gamma


def expand_dims_to_1d(array):
    array = np.array(array)
    dims = len(np.shape(array))

    if dims == 0:
        return array[None]

    if dims == 1:
        return array

    raise ValueError("Expected a 0-d or 1-d array")


@dataclass(frozen=True)
class GammaInternalFixedOptions:
    flat_mesh_axes_reference: Any
    flat_dose_reference: Any
    reference_points_to_calc: Any
    dose_percent_threshold: Any
    distance_mm_threshold: Any
    evaluation_interpolation: Callable
    interp_fraction: int
    max_gamma: float
    lower_dose_cutoff: float = 0
    maximum_test_distance: float = -1
    global_normalisation: Optional[float] = None
    local_gamma: bool = False
    skip_once_passed: bool = False
    ram_available: Optional[int] = DEFAULT_RAM
    quiet: bool = False

    def __post_init__(self):
        self.set_defaults()

    def set_defaults(self):
        if self.maximum_test_distance == -1:
            object.__setattr__(self, "maximum_test_distance", np.inf)

        if self.global_normalisation is None:
            object.__setattr__(
                self, "global_normalisation", np.max(self.flat_dose_reference)
            )

    @property
    def global_dose_threshold(self):
        return self.dose_percent_threshold / 100 * self.global_normalisation

    @classmethod
    def from_user_inputs(
        cls,
        axes_reference,
        dose_reference,
        axes_evaluation,
        dose_evaluation,
        dose_percent_threshold,
        distance_mm_threshold,
        lower_percent_dose_cutoff=20,
        interp_fraction=10,
        max_gamma=None,
        local_gamma=False,
        global_normalisation=None,
        skip_once_passed=False,
        random_subset=None,
        ram_available=None,
        quiet=False,
    ):
        if max_gamma is None:
            max_gamma = np.inf

        axes_reference, axes_evaluation = run_input_checks(
            axes_reference, dose_reference, axes_evaluation, dose_evaluation
        )

        dose_percent_threshold = expand_dims_to_1d(dose_percent_threshold)
        distance_mm_threshold = expand_dims_to_1d(distance_mm_threshold)

        if global_normalisation is None:
            global_normalisation = np.max(dose_reference)

        lower_dose_cutoff = lower_percent_dose_cutoff / 100 * global_normalisation

        maximum_test_distance = np.max(distance_mm_threshold) * max_gamma

        evaluation_interpolation = scipy.interpolate.RegularGridInterpolator(
            axes_evaluation,
            np.array(dose_evaluation),
            bounds_error=False,
            fill_value=np.inf,
        )

        dose_reference = np.array(dose_reference)
        reference_dose_above_threshold = dose_reference >= lower_dose_cutoff

        mesh_axes_reference = np.meshgrid(*axes_reference, indexing="ij")
        flat_mesh_axes_reference = np.array(
            [np.ravel(item) for item in mesh_axes_reference]
        )

        reference_points_to_calc = reference_dose_above_threshold
        reference_points_to_calc = np.ravel(reference_points_to_calc)

        if random_subset is not None:
            to_calc_index = np.where(reference_points_to_calc)[0]

            np.random.shuffle(to_calc_index)
            random_subset_to_calc = np.full_like(
                reference_points_to_calc, False, dtype=bool
            )
            random_subset_to_calc[  # pylint: disable=unsupported-assignment-operation
                to_calc_index[0:random_subset]
            ] = True

            reference_points_to_calc = random_subset_to_calc

        flat_dose_reference = np.ravel(dose_reference)

        return cls(
            flat_mesh_axes_reference,
            flat_dose_reference,
            reference_points_to_calc,
            dose_percent_threshold,
            distance_mm_threshold,
            evaluation_interpolation,
            interp_fraction,
            max_gamma,
            lower_dose_cutoff,
            maximum_test_distance,
            global_normalisation,
            local_gamma,
            skip_once_passed,
            ram_available,
            quiet,
        )


def gamma_loop(options: GammaInternalFixedOptions):
    still_searching_for_gamma = np.full_like(
        options.flat_dose_reference, True, dtype=bool
    )

    current_gamma = np.inf * np.ones(
        (
            len(options.flat_dose_reference),
            len(options.dose_percent_threshold),
            len(options.distance_mm_threshold),
        )
    )

    distance_step_size = np.min(options.distance_mm_threshold) / options.interp_fraction

    to_be_checked = options.reference_points_to_calc & still_searching_for_gamma

    distance = 0.0

    force_search_distances = np.sort(options.distance_mm_threshold)
    while distance <= options.maximum_test_distance:
        if not options.quiet:
            sys.stdout.write(
                "\rCurrent distance: {0:.2f} mm | "
                "Number of reference points remaining: {1}".format(
                    distance, np.sum(to_be_checked)
                )
            )

        min_relative_dose_difference = calculate_min_dose_difference(
            options, distance, to_be_checked, distance_step_size
        )

        current_gamma, still_searching_for_gamma_all = multi_thresholds_gamma_calc(
            options,
            current_gamma,
            min_relative_dose_difference,
            distance,
            to_be_checked,
        )

        still_searching_for_gamma = np.any(
            np.any(still_searching_for_gamma_all, axis=-1), axis=-1
        )

        to_be_checked = options.reference_points_to_calc & still_searching_for_gamma

        if np.sum(to_be_checked) == 0:
            break

        relevant_distances = options.distance_mm_threshold[
            np.any(
                np.any(
                    options.reference_points_to_calc[:, None, None]
                    & still_searching_for_gamma_all,
                    axis=0,
                ),
                axis=0,
            )
        ]

        distance_step_size = np.min(relevant_distances) / options.interp_fraction

        distance_step_size = np.max(
            [distance / options.interp_fraction / options.max_gamma, distance_step_size]
        )

        distance += distance_step_size
        if len(force_search_distances) != 0:
            if distance >= force_search_distances[0]:
                distance = force_search_distances[0]
                force_search_distances = np.delete(force_search_distances, 0)

    return current_gamma


def multi_thresholds_gamma_calc(
    options: GammaInternalFixedOptions,
    current_gamma,
    min_relative_dose_difference,
    distance,
    to_be_checked,
):

    gamma_at_distance = np.sqrt(
        (
            min_relative_dose_difference[:, None, None]
            / (options.dose_percent_threshold[None, :, None] / 100)
        )
        ** 2
        + (distance / options.distance_mm_threshold[None, None, :]) ** 2
    )

    current_gamma[to_be_checked, :, :] = np.min(
        np.concatenate(
            [
                gamma_at_distance[None, :, :, :],
                current_gamma[None, to_be_checked, :, :],
            ],
            axis=0,
        ),
        axis=0,
    )

    still_searching_for_gamma = current_gamma > (
        distance / options.distance_mm_threshold[None, None, :]
    )

    if options.skip_once_passed:
        still_searching_for_gamma = still_searching_for_gamma & (current_gamma >= 1)

    return current_gamma, still_searching_for_gamma


def calculate_min_dose_difference(options, distance, to_be_checked, distance_step_size):
    """Determine the minimum dose difference.

    Calculated for a given distance from each reference point.
    """

    min_relative_dose_difference = np.nan * np.ones_like(
        options.flat_dose_reference[to_be_checked]
    )

    num_dimensions = np.shape(options.flat_mesh_axes_reference)[0]

    coordinates_at_distance_shell = pymedphys._utilities.createshells.calculate_coordinates_shell(  # pylint: disable = protected-access
        distance, num_dimensions, distance_step_size
    )

    num_points_in_shell = np.shape(coordinates_at_distance_shell)[1]

    estimated_ram_needed = (
        np.uint64(num_points_in_shell)
        * np.uint64(np.count_nonzero(to_be_checked))
        * np.uint64(32)
        * np.uint64(num_dimensions)
        * np.uint64(2)
    )

    num_slices = np.floor(estimated_ram_needed / options.ram_available).astype(int) + 1

    if not options.quiet:
        sys.stdout.write(
            " | Points tested per reference point: {} | RAM split count: {}".format(
                num_points_in_shell, num_slices
            )
        )
        sys.stdout.flush()

    all_checks = np.where(np.ravel(to_be_checked))[0]
    index = np.arange(len(all_checks))
    sliced = np.array_split(index, num_slices)

    sorted_sliced = [np.sort(current_slice) for current_slice in sliced]

    for current_slice in sorted_sliced:
        to_be_checked_sliced = np.full_like(to_be_checked, False, dtype=bool)
        to_be_checked_sliced[  # pylint: disable=unsupported-assignment-operation
            all_checks[current_slice]
        ] = True

        assert np.all(to_be_checked[to_be_checked_sliced])

        axes_reference_to_be_checked = options.flat_mesh_axes_reference[
            :, to_be_checked_sliced
        ]

        evaluation_dose = interpolate_evaluation_dose_at_distance(
            options.evaluation_interpolation,
            axes_reference_to_be_checked,
            coordinates_at_distance_shell,
        )

        if options.local_gamma:
            with np.errstate(divide="ignore"):
                relative_dose_difference = (
                    evaluation_dose
                    - options.flat_dose_reference[to_be_checked_sliced][None, :]
                ) / (options.flat_dose_reference[to_be_checked_sliced][None, :])
        else:
            relative_dose_difference = (
                evaluation_dose
                - options.flat_dose_reference[to_be_checked_sliced][None, :]
            ) / options.global_normalisation

        min_relative_dose_difference[current_slice] = np.min(
            np.abs(relative_dose_difference), axis=0
        )

    return min_relative_dose_difference


def interpolate_evaluation_dose_at_distance(
    evaluation_interpolation,
    axes_reference_to_be_checked,
    coordinates_at_distance_shell,
):
    """Determine the evaluation dose for the points a given distance away for
    each reference coordinate.
    """
    all_points = add_shells_to_ref_coords(
        axes_reference_to_be_checked, coordinates_at_distance_shell
    )

    evaluation_dose = evaluation_interpolation(all_points)

    return evaluation_dose


def add_shells_to_ref_coords(
    axes_reference_to_be_checked, coordinates_at_distance_shell
):
    """Add the distance shells to each reference coordinate to make a set of
    points to be tested for this given distance"""

    coordinates_at_distance = []
    for shell_coord, ref_coord in zip(
        coordinates_at_distance_shell, axes_reference_to_be_checked
    ):

        coordinates_at_distance.append(
            np.array(ref_coord[None, :] + shell_coord[:, None])[:, :, None]
        )

    all_points = np.concatenate(coordinates_at_distance, axis=2)

    return all_points
>>>>>>> c861a4b8
<|MERGE_RESOLUTION|>--- conflicted
+++ resolved
@@ -1,4 +1,3 @@
-<<<<<<< HEAD
 # Copyright (C) 2015-2018 Simon Biggs
 # Licensed under the Apache License, Version 2.0 (the "License");
 # you may not use this file except in compliance with the License.
@@ -27,7 +26,7 @@
 
 from ..utilities import run_input_checks
 
-DEFAULT_RAM = int(2 ** 30 * 1.5)  # 1.5 GB
+DEFAULT_RAM = int(2**30 * 1.5)  # 1.5 GB
 
 
 def gamma_shell(
@@ -536,544 +535,4 @@
 
     all_points = np.concatenate(coordinates_at_distance, axis=2)
 
-    return all_points
-=======
-# Copyright (C) 2015-2018 Simon Biggs
-# Licensed under the Apache License, Version 2.0 (the "License");
-# you may not use this file except in compliance with the License.
-# You may obtain a copy of the License at
-
-#     http://www.apache.org/licenses/LICENSE-2.0
-
-# Unless required by applicable law or agreed to in writing, software
-# distributed under the License is distributed on an "AS IS" BASIS,
-# WITHOUT WARRANTIES OR CONDITIONS OF ANY KIND, either express or implied.
-# See the License for the specific language governing permissions and
-# limitations under the License.
-
-
-"""Compare two dose grids with the gamma index.
-"""
-
-import sys
-from dataclasses import dataclass
-from typing import Any, Callable, Optional
-
-from pymedphys._imports import numpy as np
-from pymedphys._imports import scipy
-
-import pymedphys._utilities.createshells
-
-from ..utilities import run_input_checks
-
-DEFAULT_RAM = int(2**30 * 1.5)  # 1.5 GB
-
-
-def gamma_shell(
-    axes_reference,
-    dose_reference,
-    axes_evaluation,
-    dose_evaluation,
-    dose_percent_threshold,
-    distance_mm_threshold,
-    lower_percent_dose_cutoff=20,
-    interp_fraction=10,
-    max_gamma=None,
-    local_gamma=False,
-    global_normalisation=None,
-    skip_once_passed=False,
-    random_subset=None,
-    ram_available=DEFAULT_RAM,
-    quiet=False,
-):
-    """Compare two dose grids with the gamma index.
-
-    It computes 1, 2, or 3 dimensional gamma with arbitrary gird sizes while
-    interpolating on the fly. This function makes use of some of the ideas
-    presented within <http://dx.doi.org/10.1118/1.2721657>.
-
-    Parameters
-    ----------
-    axes_reference : tuple
-        The reference coordinates.
-    dose_reference : np.array
-        The reference dose grid. Each point in the reference grid becomes the
-        centre of a Gamma ellipsoid. For each point of the reference, nearby
-        evaluation points are searched at increasing distances.
-    axes_evaluation : tuple
-        The evaluation coordinates.
-    dose_evaluation : np.array
-        The evaluation dose grid. Evaluation here is defined as the grid which
-        is interpolated and searched over at increasing distances away from
-        each reference point.
-    dose_percent_threshold : float
-        The percent dose threshold
-    distance_mm_threshold : float
-        The gamma distance threshold. Units must
-        match of the coordinates given.
-    lower_percent_dose_cutoff : float, optional
-        The percent lower dose cutoff below which gamma will not be calculated.
-        This is only applied to the reference grid.
-    interp_fraction : float, optional
-        The fraction which gamma distance threshold is divided into for
-        interpolation. Defaults to 10 as recommended within
-        <http://dx.doi.org/10.1118/1.2721657>. If a 3 mm distance threshold is chosen
-        this default value would mean that the evaluation grid is interpolated at
-        a step size of 0.3 mm.
-    max_gamma : float, optional
-        The maximum gamma searched for. This can be used to speed up
-        calculation, once a search distance is reached that would give gamma
-        values larger than this parameter, the search stops. Defaults to :obj:`np.inf`
-    local_gamma
-        Designates local gamma should be used instead of global. Defaults to
-        False.
-    global_normalisation : float, optional
-        The dose normalisation value that the percent inputs calculate from.
-        Defaults to the maximum value of :obj:`dose_reference`.
-    random_subset : int, optional
-        Used to only calculate a random subset of the reference grid. The
-        number chosen is how many random points to calculate.
-    ram_available : int, optional
-        The number of bytes of RAM available for use by this function. Defaults
-        to 0.8 times your total RAM as determined by psutil.
-    quiet : bool, optional
-        Used to quiet informational printing during function usage. Defaults to
-        False.
-
-    Returns
-    -------
-    gamma
-        The array of gamma values the same shape as that
-        given by the reference coordinates and dose.
-    """
-
-    if max_gamma is None:
-        max_gamma = np.inf
-
-    options = GammaInternalFixedOptions.from_user_inputs(
-        axes_reference,
-        dose_reference,
-        axes_evaluation,
-        dose_evaluation,
-        dose_percent_threshold,
-        distance_mm_threshold,
-        lower_percent_dose_cutoff,
-        interp_fraction,
-        max_gamma,
-        local_gamma,
-        global_normalisation,
-        skip_once_passed,
-        random_subset,
-        ram_available,
-        quiet,
-    )
-
-    if not options.quiet:
-        if options.local_gamma:
-            print("Calcing using local normalisation point for gamma")
-        else:
-            print("Calcing using global normalisation point for gamma")
-        print("Global normalisation set to {}".format(options.global_normalisation))
-        print(
-            "Global dose threshold set to {} ({}% of normalisation)".format(
-                options.global_dose_threshold, options.dose_percent_threshold
-            )
-        )
-        print("Distance threshold set to {}".format(options.distance_mm_threshold))
-        print(
-            "Lower dose cutoff set to {} ({}% of normalisation)".format(
-                options.lower_dose_cutoff, lower_percent_dose_cutoff
-            )
-        )
-        print("")
-
-    current_gamma = gamma_loop(options)
-
-    gamma = {}
-    for i, dose_threshold in enumerate(options.dose_percent_threshold):
-        for j, distance_threshold in enumerate(options.distance_mm_threshold):
-            key = (dose_threshold, distance_threshold)
-
-            gamma_temp = current_gamma[:, i, j]
-            gamma_temp = np.reshape(gamma_temp, np.shape(dose_reference))
-            gamma_temp[np.isinf(gamma_temp)] = np.nan
-
-            with np.errstate(invalid="ignore"):
-                gamma_greater_than_ref = gamma_temp > max_gamma
-                gamma_temp[gamma_greater_than_ref] = max_gamma
-
-            gamma[key] = gamma_temp
-
-    if not options.quiet:
-        print("\nComplete!")
-
-    if len(gamma.keys()) == 1:
-        gamma = next(iter(gamma.values()))
-
-    return gamma
-
-
-def expand_dims_to_1d(array):
-    array = np.array(array)
-    dims = len(np.shape(array))
-
-    if dims == 0:
-        return array[None]
-
-    if dims == 1:
-        return array
-
-    raise ValueError("Expected a 0-d or 1-d array")
-
-
-@dataclass(frozen=True)
-class GammaInternalFixedOptions:
-    flat_mesh_axes_reference: Any
-    flat_dose_reference: Any
-    reference_points_to_calc: Any
-    dose_percent_threshold: Any
-    distance_mm_threshold: Any
-    evaluation_interpolation: Callable
-    interp_fraction: int
-    max_gamma: float
-    lower_dose_cutoff: float = 0
-    maximum_test_distance: float = -1
-    global_normalisation: Optional[float] = None
-    local_gamma: bool = False
-    skip_once_passed: bool = False
-    ram_available: Optional[int] = DEFAULT_RAM
-    quiet: bool = False
-
-    def __post_init__(self):
-        self.set_defaults()
-
-    def set_defaults(self):
-        if self.maximum_test_distance == -1:
-            object.__setattr__(self, "maximum_test_distance", np.inf)
-
-        if self.global_normalisation is None:
-            object.__setattr__(
-                self, "global_normalisation", np.max(self.flat_dose_reference)
-            )
-
-    @property
-    def global_dose_threshold(self):
-        return self.dose_percent_threshold / 100 * self.global_normalisation
-
-    @classmethod
-    def from_user_inputs(
-        cls,
-        axes_reference,
-        dose_reference,
-        axes_evaluation,
-        dose_evaluation,
-        dose_percent_threshold,
-        distance_mm_threshold,
-        lower_percent_dose_cutoff=20,
-        interp_fraction=10,
-        max_gamma=None,
-        local_gamma=False,
-        global_normalisation=None,
-        skip_once_passed=False,
-        random_subset=None,
-        ram_available=None,
-        quiet=False,
-    ):
-        if max_gamma is None:
-            max_gamma = np.inf
-
-        axes_reference, axes_evaluation = run_input_checks(
-            axes_reference, dose_reference, axes_evaluation, dose_evaluation
-        )
-
-        dose_percent_threshold = expand_dims_to_1d(dose_percent_threshold)
-        distance_mm_threshold = expand_dims_to_1d(distance_mm_threshold)
-
-        if global_normalisation is None:
-            global_normalisation = np.max(dose_reference)
-
-        lower_dose_cutoff = lower_percent_dose_cutoff / 100 * global_normalisation
-
-        maximum_test_distance = np.max(distance_mm_threshold) * max_gamma
-
-        evaluation_interpolation = scipy.interpolate.RegularGridInterpolator(
-            axes_evaluation,
-            np.array(dose_evaluation),
-            bounds_error=False,
-            fill_value=np.inf,
-        )
-
-        dose_reference = np.array(dose_reference)
-        reference_dose_above_threshold = dose_reference >= lower_dose_cutoff
-
-        mesh_axes_reference = np.meshgrid(*axes_reference, indexing="ij")
-        flat_mesh_axes_reference = np.array(
-            [np.ravel(item) for item in mesh_axes_reference]
-        )
-
-        reference_points_to_calc = reference_dose_above_threshold
-        reference_points_to_calc = np.ravel(reference_points_to_calc)
-
-        if random_subset is not None:
-            to_calc_index = np.where(reference_points_to_calc)[0]
-
-            np.random.shuffle(to_calc_index)
-            random_subset_to_calc = np.full_like(
-                reference_points_to_calc, False, dtype=bool
-            )
-            random_subset_to_calc[  # pylint: disable=unsupported-assignment-operation
-                to_calc_index[0:random_subset]
-            ] = True
-
-            reference_points_to_calc = random_subset_to_calc
-
-        flat_dose_reference = np.ravel(dose_reference)
-
-        return cls(
-            flat_mesh_axes_reference,
-            flat_dose_reference,
-            reference_points_to_calc,
-            dose_percent_threshold,
-            distance_mm_threshold,
-            evaluation_interpolation,
-            interp_fraction,
-            max_gamma,
-            lower_dose_cutoff,
-            maximum_test_distance,
-            global_normalisation,
-            local_gamma,
-            skip_once_passed,
-            ram_available,
-            quiet,
-        )
-
-
-def gamma_loop(options: GammaInternalFixedOptions):
-    still_searching_for_gamma = np.full_like(
-        options.flat_dose_reference, True, dtype=bool
-    )
-
-    current_gamma = np.inf * np.ones(
-        (
-            len(options.flat_dose_reference),
-            len(options.dose_percent_threshold),
-            len(options.distance_mm_threshold),
-        )
-    )
-
-    distance_step_size = np.min(options.distance_mm_threshold) / options.interp_fraction
-
-    to_be_checked = options.reference_points_to_calc & still_searching_for_gamma
-
-    distance = 0.0
-
-    force_search_distances = np.sort(options.distance_mm_threshold)
-    while distance <= options.maximum_test_distance:
-        if not options.quiet:
-            sys.stdout.write(
-                "\rCurrent distance: {0:.2f} mm | "
-                "Number of reference points remaining: {1}".format(
-                    distance, np.sum(to_be_checked)
-                )
-            )
-
-        min_relative_dose_difference = calculate_min_dose_difference(
-            options, distance, to_be_checked, distance_step_size
-        )
-
-        current_gamma, still_searching_for_gamma_all = multi_thresholds_gamma_calc(
-            options,
-            current_gamma,
-            min_relative_dose_difference,
-            distance,
-            to_be_checked,
-        )
-
-        still_searching_for_gamma = np.any(
-            np.any(still_searching_for_gamma_all, axis=-1), axis=-1
-        )
-
-        to_be_checked = options.reference_points_to_calc & still_searching_for_gamma
-
-        if np.sum(to_be_checked) == 0:
-            break
-
-        relevant_distances = options.distance_mm_threshold[
-            np.any(
-                np.any(
-                    options.reference_points_to_calc[:, None, None]
-                    & still_searching_for_gamma_all,
-                    axis=0,
-                ),
-                axis=0,
-            )
-        ]
-
-        distance_step_size = np.min(relevant_distances) / options.interp_fraction
-
-        distance_step_size = np.max(
-            [distance / options.interp_fraction / options.max_gamma, distance_step_size]
-        )
-
-        distance += distance_step_size
-        if len(force_search_distances) != 0:
-            if distance >= force_search_distances[0]:
-                distance = force_search_distances[0]
-                force_search_distances = np.delete(force_search_distances, 0)
-
-    return current_gamma
-
-
-def multi_thresholds_gamma_calc(
-    options: GammaInternalFixedOptions,
-    current_gamma,
-    min_relative_dose_difference,
-    distance,
-    to_be_checked,
-):
-
-    gamma_at_distance = np.sqrt(
-        (
-            min_relative_dose_difference[:, None, None]
-            / (options.dose_percent_threshold[None, :, None] / 100)
-        )
-        ** 2
-        + (distance / options.distance_mm_threshold[None, None, :]) ** 2
-    )
-
-    current_gamma[to_be_checked, :, :] = np.min(
-        np.concatenate(
-            [
-                gamma_at_distance[None, :, :, :],
-                current_gamma[None, to_be_checked, :, :],
-            ],
-            axis=0,
-        ),
-        axis=0,
-    )
-
-    still_searching_for_gamma = current_gamma > (
-        distance / options.distance_mm_threshold[None, None, :]
-    )
-
-    if options.skip_once_passed:
-        still_searching_for_gamma = still_searching_for_gamma & (current_gamma >= 1)
-
-    return current_gamma, still_searching_for_gamma
-
-
-def calculate_min_dose_difference(options, distance, to_be_checked, distance_step_size):
-    """Determine the minimum dose difference.
-
-    Calculated for a given distance from each reference point.
-    """
-
-    min_relative_dose_difference = np.nan * np.ones_like(
-        options.flat_dose_reference[to_be_checked]
-    )
-
-    num_dimensions = np.shape(options.flat_mesh_axes_reference)[0]
-
-    coordinates_at_distance_shell = pymedphys._utilities.createshells.calculate_coordinates_shell(  # pylint: disable = protected-access
-        distance, num_dimensions, distance_step_size
-    )
-
-    num_points_in_shell = np.shape(coordinates_at_distance_shell)[1]
-
-    estimated_ram_needed = (
-        np.uint64(num_points_in_shell)
-        * np.uint64(np.count_nonzero(to_be_checked))
-        * np.uint64(32)
-        * np.uint64(num_dimensions)
-        * np.uint64(2)
-    )
-
-    num_slices = np.floor(estimated_ram_needed / options.ram_available).astype(int) + 1
-
-    if not options.quiet:
-        sys.stdout.write(
-            " | Points tested per reference point: {} | RAM split count: {}".format(
-                num_points_in_shell, num_slices
-            )
-        )
-        sys.stdout.flush()
-
-    all_checks = np.where(np.ravel(to_be_checked))[0]
-    index = np.arange(len(all_checks))
-    sliced = np.array_split(index, num_slices)
-
-    sorted_sliced = [np.sort(current_slice) for current_slice in sliced]
-
-    for current_slice in sorted_sliced:
-        to_be_checked_sliced = np.full_like(to_be_checked, False, dtype=bool)
-        to_be_checked_sliced[  # pylint: disable=unsupported-assignment-operation
-            all_checks[current_slice]
-        ] = True
-
-        assert np.all(to_be_checked[to_be_checked_sliced])
-
-        axes_reference_to_be_checked = options.flat_mesh_axes_reference[
-            :, to_be_checked_sliced
-        ]
-
-        evaluation_dose = interpolate_evaluation_dose_at_distance(
-            options.evaluation_interpolation,
-            axes_reference_to_be_checked,
-            coordinates_at_distance_shell,
-        )
-
-        if options.local_gamma:
-            with np.errstate(divide="ignore"):
-                relative_dose_difference = (
-                    evaluation_dose
-                    - options.flat_dose_reference[to_be_checked_sliced][None, :]
-                ) / (options.flat_dose_reference[to_be_checked_sliced][None, :])
-        else:
-            relative_dose_difference = (
-                evaluation_dose
-                - options.flat_dose_reference[to_be_checked_sliced][None, :]
-            ) / options.global_normalisation
-
-        min_relative_dose_difference[current_slice] = np.min(
-            np.abs(relative_dose_difference), axis=0
-        )
-
-    return min_relative_dose_difference
-
-
-def interpolate_evaluation_dose_at_distance(
-    evaluation_interpolation,
-    axes_reference_to_be_checked,
-    coordinates_at_distance_shell,
-):
-    """Determine the evaluation dose for the points a given distance away for
-    each reference coordinate.
-    """
-    all_points = add_shells_to_ref_coords(
-        axes_reference_to_be_checked, coordinates_at_distance_shell
-    )
-
-    evaluation_dose = evaluation_interpolation(all_points)
-
-    return evaluation_dose
-
-
-def add_shells_to_ref_coords(
-    axes_reference_to_be_checked, coordinates_at_distance_shell
-):
-    """Add the distance shells to each reference coordinate to make a set of
-    points to be tested for this given distance"""
-
-    coordinates_at_distance = []
-    for shell_coord, ref_coord in zip(
-        coordinates_at_distance_shell, axes_reference_to_be_checked
-    ):
-
-        coordinates_at_distance.append(
-            np.array(ref_coord[None, :] + shell_coord[:, None])[:, :, None]
-        )
-
-    all_points = np.concatenate(coordinates_at_distance, axis=2)
-
-    return all_points
->>>>>>> c861a4b8
+    return all_points