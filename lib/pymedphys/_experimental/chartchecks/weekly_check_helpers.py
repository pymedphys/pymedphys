--- conflicted
+++ resolved
@@ -28,19 +28,6 @@
 
 
 def show_incomplete_weekly_checks():
-<<<<<<< HEAD
-    with connect.connect("PRDMOSAIQIWVV01.utmsa.local") as cursor:
-        incomplete = get_incomplete_qcls(cursor, "Physics Resident")
-        todays_date = date.today() + timedelta(days=1)
-        todays_date = todays_date.strftime("%b %d, %Y")
-
-        incomplete = incomplete[
-            (incomplete["task"] == "Weekly Chart Check")
-            & (incomplete["due"] == todays_date)
-        ]
-        incomplete = incomplete.drop(columns=["instructions", "task", "due", "comment"])
-        incomplete = incomplete.reset_index(drop=True)
-=======
     cursor = _pp_mosaiq.connect("PRDMOSAIQIWVV01.utmsa.local")
 
     incomplete = get_incomplete_qcls(cursor, "Physics Resident")
@@ -53,7 +40,6 @@
     ]
     incomplete = incomplete.drop(columns=["instructions", "task", "due", "comment"])
     incomplete = incomplete.reset_index(drop=True)
->>>>>>> 03e629af
 
     return incomplete
 
