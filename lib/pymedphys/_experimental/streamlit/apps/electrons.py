--- conflicted
+++ resolved
@@ -25,11 +25,7 @@
 
 # Old code warning, the below is Simon Biggs from 2015... be nice to him
 
-<<<<<<< HEAD
-CATEGORY = "Alpha"
-=======
 CATEGORY = categories.ALPHA
->>>>>>> f01bcf22
 TITLE = "Electron Insert Factor Modelling"
 
 
