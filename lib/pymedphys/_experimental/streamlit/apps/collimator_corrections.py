# Copyright (C) 2020 Cancer Care Associates

# Licensed under the Apache License, Version 2.0 (the "License");
# you may not use this file except in compliance with the License.
# You may obtain a copy of the License at

#     http://www.apache.org/licenses/LICENSE-2.0

# Unless required by applicable law or agreed to in writing, software
# distributed under the License is distributed on an "AS IS" BASIS,
# WITHOUT WARRANTIES OR CONDITIONS OF ANY KIND, either express or implied.
# See the License for the specific language governing permissions and
# limitations under the License.

from pymedphys._imports import numpy as np
from pymedphys._imports import pandas as pd
from pymedphys._imports import plt
from pymedphys._imports import streamlit as st

<<<<<<< HEAD
from pymedphys._streamlit.utilities import config as _config
=======
from pymedphys._streamlit import categories
>>>>>>> f01bcf22

from pymedphys._experimental.streamlit.apps.wlutz import _utilities
from pymedphys._experimental.wlutz import transformation as _transformation

<<<<<<< HEAD
CATEGORY = "Planning"
=======
CATEGORY = categories.PLANNING
>>>>>>> f01bcf22
TITLE = "WLutz Collimator Processing"

OPPOSING_COLLIMATOR_TOLERANCE = 5  # degrees
AGREEING_GANTRY_TOLERANCE = 10  # degrees


def main():
    config = _config.get_config()
    (
        _,
        _,
        wlutz_directory_by_date,
        _,
        _,
        _,
    ) = _utilities.get_directories_and_initial_database(config, refresh_cache=False)

    raw_results_csv_path = wlutz_directory_by_date.joinpath("raw_results.csv")

    st.write(f"`{raw_results_csv_path}`")

    try:
        dataframe = _get_results(raw_results_csv_path)
    except FileNotFoundError:
        st.error("Winston Lutz results not yet calculated/saved for this date.")
        st.stop()

    dataframe["x_centre"] = np.mean(dataframe[["x_lower", "x_upper"]], axis=1)
    dataframe["y_centre"] = np.mean(dataframe[["y_lower", "y_upper"]], axis=1)

    algorithm = "PyMedPhys"
    dataframe_by_algorithm = _filter_by(dataframe, "algorithm", algorithm)

    # st.write(dataframe)

    treatments = dataframe_by_algorithm["treatment"].unique()
    # st.write(treatments)

    treatment = st.radio("Treatment", list(treatments))
    # st.write(treatment)

    dataframe_by_treatment = _filter_by(dataframe_by_algorithm, "treatment", treatment)
    dataframe_by_treatment.reset_index(inplace=True)
    st.write(dataframe_by_treatment)

    collimator = np.array(dataframe_by_treatment["collimator"])
    st.write(collimator)

    gantry = np.array(dataframe_by_treatment["gantry"])

    gantry_mod = np.mod(gantry[:, None] - gantry[None, :], 360)
    coll_mod = np.mod(collimator[:, None] - collimator[None, :] + 180, 360)

    assert gantry_mod.shape == (
        len(dataframe_by_treatment),
        len(dataframe_by_treatment),
    )

    st.write(gantry_mod)
    st.write(coll_mod)

    coll_combined = np.concatenate([coll_mod, coll_mod.T, coll_mod, coll_mod.T], axis=1)
    gantry_combined = np.concatenate(
        [gantry_mod, gantry_mod, gantry_mod.T, gantry_mod.T], axis=1
    )
    combined = coll_combined + gantry_combined

    index_of_min = np.argmin(combined, axis=1)
    min_coll_values = np.take_along_axis(coll_combined, index_of_min[:, None], axis=1)
    min_gantry_values = np.take_along_axis(
        gantry_combined, index_of_min[:, None], axis=1
    )

    out_of_tolerance = np.logical_or(
        min_coll_values > OPPOSING_COLLIMATOR_TOLERANCE,
        min_gantry_values > AGREEING_GANTRY_TOLERANCE,
    )

    st.write("## Out of tolerance")

    st.write(out_of_tolerance)

    st.write(min_coll_values)
    st.write(min_gantry_values)

    min_location_by_dataframe_row = np.mod(index_of_min, len(dataframe_by_treatment))

    st.write(min_location_by_dataframe_row)

    fig, ax = plt.subplots()
    ax.plot(
        gantry,
        dataframe_by_treatment["x_centre"],
        "o-",
        alpha=0.7,
        label="MLC logfile centre",
    )
    ax.plot(
        gantry,
        dataframe_by_treatment["y_centre"],
        "o-",
        alpha=0.7,
        label="Jaw logfile centre",
    )
    plt.legend()
    st.pyplot(fig)

    # TODO: Create tests of this logic utilising the test fields created
    # on the 2021-01-07 on 2619.

    logfile_corrections = []
    for i, row in dataframe_by_treatment.iterrows():
        logfile_correction_field_frame = -np.array([row["x_centre"], row["y_centre"]])
        logfile_correction_iview_frame = _transformation.rotate_point(
            logfile_correction_field_frame, -row["collimator"]
        )

        logfile_corrections.append(logfile_correction_iview_frame)

    logfile_corrections = np.array(logfile_corrections)
    dataframe_by_treatment["diff_x_logfile_correction"] = logfile_corrections[:, 0]
    dataframe_by_treatment["diff_y_logfile_correction"] = logfile_corrections[:, 1]

    dataframe_by_treatment["diff_x_logfile_corrected"] = (
        dataframe_by_treatment["diff_x"]
        + dataframe_by_treatment["diff_x_logfile_correction"]
    )
    dataframe_by_treatment["diff_y_logfile_corrected"] = (
        dataframe_by_treatment["diff_y"]
        + dataframe_by_treatment["diff_y_logfile_correction"]
    )

    for axis in ["x", "y"]:
        _make_coll_corrected_plots(
            dataframe_by_treatment, axis, ["", "_logfile_corrected"]
        )

    corrections = []
    for i, row in dataframe_by_treatment.iterrows():
        if not out_of_tolerance[i]:
            diff_point = (
                row["diff_x_logfile_corrected"],
                row["diff_y_logfile_corrected"],
            )
            collimator = row["collimator"]
            opposing_index = min_location_by_dataframe_row[i]

            opposing_row = dataframe_by_treatment.iloc[opposing_index]
            opposing_diff_point = (
                opposing_row["diff_x_logfile_corrected"],
                opposing_row["diff_y_logfile_corrected"],
            )
            opposing_collimator = opposing_row["collimator"]

            rotated = _transformation.rotate_point(diff_point, collimator)
            opposed_rotated = _transformation.rotate_point(
                opposing_diff_point, opposing_collimator + 180
            )

            stacked = np.vstack([rotated, opposed_rotated])
            avg = np.mean(stacked, axis=0)
            correction = avg - rotated
        else:
            correction = [np.nan, np.nan]

        corrections.append(correction)

    corrections = np.array(corrections)

    dataframe_by_treatment["diff_x_predicted_coll_correction"] = corrections[:, 0]
    dataframe_by_treatment["diff_y_predicted_coll_correction"] = corrections[:, 1]

    median_correction = np.nanmedian(corrections, axis=0)
    st.write(median_correction)

    # TODO: Do the above for all treatment combinations, then find the
    # median over all treatments.

    corrected_diffs = []
    for i, row in dataframe_by_treatment.iterrows():
        collimator = row["collimator"]
        rotated_correction = _transformation.rotate_point(
            median_correction, -collimator
        )

        corrected_diff = (
            np.array((row["diff_x_logfile_corrected"], row["diff_y_logfile_corrected"]))
            + rotated_correction
        )
        corrected_diffs.append(corrected_diff)

    corrected_diffs = np.array(corrected_diffs)
    dataframe_by_treatment["diff_x_coll_corrected"] = corrected_diffs[:, 0]
    dataframe_by_treatment["diff_y_coll_corrected"] = corrected_diffs[:, 1]

    st.write(dataframe_by_treatment[["gantry", "diff_x", "collimator"]])

    for axis in ["x", "y"]:
        _make_coll_corrected_plots(
            dataframe_by_treatment,
            axis,
            ["_logfile_corrected", "_coll_corrected"]
            # ["coll_corrected"],
        )
        _make_coll_correction_prediction_plots(dataframe_by_treatment, axis)

    original = _transform_points_to_field_reference_frame(
        dataframe_by_treatment, ["diff_x", "diff_y"]
    )
    logfile_corrected = _transform_points_to_field_reference_frame(
        dataframe_by_treatment, ["diff_x_logfile_corrected", "diff_y_logfile_corrected"]
    )
    coll_corrected = _transform_points_to_field_reference_frame(
        dataframe_by_treatment, ["diff_x_coll_corrected", "diff_y_coll_corrected"]
    )

    fig, ax = plt.subplots()
    ax.plot(gantry, original[:, 0], "o-", alpha=0.3)
    ax.plot(gantry, logfile_corrected[:, 0], "o-", alpha=0.3)
    st.pyplot(fig)

    fig, ax = plt.subplots()
    ax.plot(gantry, original[:, 1], "o-", alpha=0.3)
    ax.plot(gantry, logfile_corrected[:, 1], "o-", alpha=0.3)
    st.pyplot(fig)

    st.write(median_correction[0])
    fig, ax = plt.subplots()
    ax.set_title("MLC, logfile -> coll")
    ax.plot(gantry, logfile_corrected[:, 0], "o-", alpha=0.3)
    ax.plot(gantry, coll_corrected[:, 0], "o-", alpha=0.3)
    st.pyplot(fig)

    st.write(median_correction[1])
    fig, ax = plt.subplots()
    ax.set_title("Jaw, logfile -> coll")
    ax.plot(gantry, logfile_corrected[:, 1], "o-", alpha=0.3)
    ax.plot(gantry, coll_corrected[:, 1], "o-", alpha=0.3)
    st.pyplot(fig)


def _transform_points_to_field_reference_frame(dataframe, point_columns):
    field_frame_points = []
    for _, row in dataframe.iterrows():
        collimator = row["collimator"]
        # if collimator <= 0:
        #     collimator += 180
        point = row[point_columns]
        field_frame_point = _transformation.rotate_point(point, collimator)
        field_frame_points.append(field_frame_point)

    field_frame_points = np.array(field_frame_points)

    return field_frame_points


def _make_coll_corrected_plots(dataframe, axis, correction_types):
    gantry = np.array(dataframe["gantry"])
    collimator = np.array(dataframe["collimator"])
    original_column = f"diff_{axis}"

    fig, ax = plt.subplots()
    ax.set_title(f"Field - BB on iView {axis} axis")
    # ax.plot(gantry, dataframe[original_column], "o-", alpha=0.3, label=original_column)

    for correction_type in correction_types:
        corrected_column = f"{original_column}{correction_type}"
        ax.plot(
            gantry,
            # collimator,
            dataframe[corrected_column],
            "o-",
            alpha=0.3,
            label=corrected_column,
        )
    ax.legend()
    ax.set_xlabel("Gantry angle (degrees)")
    ax.set_ylabel(f"Field - BB [iView {axis} axis] (mm)")
    st.pyplot(fig)


def _make_coll_correction_prediction_plots(dataframe, axis):
    gantry = np.array(dataframe["gantry"])
    column = f"diff_{axis}_predicted_coll_correction"

    fig, ax = plt.subplots()
    ax.set_title(f"Predicted collimator correction along {axis}-axis of rotated field")
    ax.plot(gantry, dataframe[column], "o", alpha=0.3, label=column)
    ax.set_xlabel("Gantry angle (degrees)")
    ax.set_ylabel(f"{axis} axis predicted collimator correction (mm)")
    ax.legend()
    st.pyplot(fig)


def _get_results(filepath) -> "pd.DataFrame":
    raw_results_dataframe = pd.read_csv(filepath)

    return raw_results_dataframe


# def _filter_by_column(dataframe, column):
#     options = list(dataframe[column].unique())
#     selected = st.radio(column, options)
#     filtered = dataframe.loc[dataframe[column] == selected]

#     return filtered


def _filter_by(dataframe, column, value):
    filtered = dataframe.loc[dataframe[column] == value]

    return filtered<|MERGE_RESOLUTION|>--- conflicted
+++ resolved
@@ -17,20 +17,13 @@
 from pymedphys._imports import plt
 from pymedphys._imports import streamlit as st
 
-<<<<<<< HEAD
+from pymedphys._streamlit import categories
 from pymedphys._streamlit.utilities import config as _config
-=======
-from pymedphys._streamlit import categories
->>>>>>> f01bcf22
 
 from pymedphys._experimental.streamlit.apps.wlutz import _utilities
 from pymedphys._experimental.wlutz import transformation as _transformation
 
-<<<<<<< HEAD
-CATEGORY = "Planning"
-=======
 CATEGORY = categories.PLANNING
->>>>>>> f01bcf22
 TITLE = "WLutz Collimator Processing"
 
 OPPOSING_COLLIMATOR_TOLERANCE = 5  # degrees
