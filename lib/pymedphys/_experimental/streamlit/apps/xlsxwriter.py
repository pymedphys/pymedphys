# Copyright (C) 2020 Cancer Care Associates

# Licensed under the Apache License, Version 2.0 (the "License");
# you may not use this file except in compliance with the License.
# You may obtain a copy of the License at

#     http://www.apache.org/licenses/LICENSE-2.0

# Unless required by applicable law or agreed to in writing, software
# distributed under the License is distributed on an "AS IS" BASIS,
# WITHOUT WARRANTIES OR CONDITIONS OF ANY KIND, either express or implied.
# See the License for the specific language governing permissions and
# limitations under the License.


import base64
import io
import pathlib
import re

from pymedphys._imports import numpy as np
from pymedphys._imports import pandas as pd
from pymedphys._imports import plt
from pymedphys._imports import streamlit as st
from pymedphys._imports import xlsxwriter

<<<<<<< HEAD
from pymedphys._streamlit.utilities import config as _config

from pymedphys._experimental.streamlit.apps.wlutz import _utilities

CATEGORY = "Planning"
=======
from pymedphys._streamlit import categories

from pymedphys._experimental.streamlit.apps.wlutz import _utilities

CATEGORY = categories.PLANNING
>>>>>>> f01bcf22
TITLE = "Writing Excel Demo"

HOME = pathlib.Path.home()
PYMEDPHYS_LIBRARY_ROOT = pathlib.Path(__file__).parents[3]
LOGO_PATH = PYMEDPHYS_LIBRARY_ROOT.joinpath("_streamlit", "pymedphys-title.png")

FIGURE_CELL_HEIGHT = 15


def main():
<<<<<<< HEAD
    config = _config.get_config()

=======
>>>>>>> f01bcf22
    if st.button("Make demo.xlsx"):
        st.write(f"`{PYMEDPHYS_LIBRARY_ROOT}`")

        fig, ax = plt.subplots()
        ax.plot([0, 1], [1, 0])
        st.pyplot(fig)

        xlsx_filepath = HOME.joinpath(".pymedphys", "demo.xlsx")

        with io.BytesIO() as in_memory_file:
            with xlsxwriter.Workbook(xlsx_filepath) as workbook:
                worksheet = workbook.add_worksheet()
                worksheet.insert_image("A1", LOGO_PATH)

                fig.savefig(in_memory_file, format="png")
                worksheet.insert_image(
                    "A10", "a_plot.png", {"image_data": in_memory_file}
                )

        _insert_file_download_link(xlsx_filepath)

    st.write("## Writing Excel file from Wlutz results")

    (
        _,
        _,
        wlutz_directory_by_date,
        _,
        _,
        _,
    ) = _utilities.get_directories_and_initial_database(config, refresh_cache=False)

    raw_results_csv_path = wlutz_directory_by_date.joinpath("raw_results.csv")

    st.write(f"`{raw_results_csv_path}`")

    try:
        dataframe = _get_results(raw_results_csv_path)
    except FileNotFoundError:
        st.error("Winston Lutz results not yet calculated/saved for this date.")
        st.stop()

    # st.write(raw_results_dataframe)

    # filtered = raw_results_dataframe
    # for column in ["treatment", "port", "algorithm"]:
    #     filtered = _filter_by_column(filtered, column)

    dataframe = dataframe.sort_values("seconds_since_midnight")

    # treatment = "00_06MV_0600DR"
    # filtered_by_treatment = _filter_by(dataframe, "treatment", treatment)

    # st.write(filtered_by_treatment)

    dataframe_by_algorithm = _filter_by(dataframe, "algorithm", "PyMedPhys")
    # st.write(dataframe_by_algorithm)

    statistics = []
    energies = dataframe_by_algorithm["energy"].unique()
    energies = sorted(energies, key=_natural_sort_key)

    column_direction_map = {"diff_x": "Transverse", "diff_y": "Radial"}
    for energy in energies:
        # st.write(energy)
        dataframe_by_energy = _filter_by(dataframe_by_algorithm, "energy", energy)

        # st.write(dataframe_by_energy["diff_x"])

        for column in ["diff_y", "diff_x"]:
            statistics.append(
                {
                    "energy": energy,
                    "direction": column_direction_map[column],
                    "min": np.nanmin(dataframe_by_energy[column]),
                    "max": np.nanmax(dataframe_by_energy[column]),
                    "mean": np.nanmean(dataframe_by_energy[column]),
                    "median": np.nanmedian(dataframe_by_energy[column]),
                }
            )

    statistics = pd.DataFrame.from_dict(statistics).round(2)
    st.write(statistics)

    dataframe = dataframe.fillna("")

    wlutz_xlsx_filepath = wlutz_directory_by_date.joinpath("overview.xlsx")
    with xlsxwriter.Workbook(wlutz_xlsx_filepath) as workbook:
        summary_worksheet = workbook.add_worksheet(name="Summary")
        algorithm_worksheet = workbook.add_worksheet(name="Algorithms")
        raw_data_worksheet = workbook.add_worksheet(name="Raw Data")
        interpolated_data_worksheet = workbook.add_worksheet(name="Interpolated Data")

        # print(summary_worksheet, interpolated_data_worksheet)

        _write_data_get_references(
            data_column_start="A",
            data_header="Summary Statistics",
            dataframe=statistics,
            worksheet=summary_worksheet,
        )

        _create_algorithms_chart_sheet(
            dataframe, workbook, raw_data_worksheet, algorithm_worksheet
        )

    _insert_file_download_link(wlutz_xlsx_filepath)


def _filter_by(dataframe, column, value):
    filtered = dataframe.loc[dataframe[column] == value]

    return filtered


def _create_algorithms_chart_sheet(
    dataframe, workbook, raw_data_worksheet, algorithm_worksheet
):
    data_column_start = "A"
    figure_row = 1

    treatments = dataframe["treatment"].unique()
    treatments.sort()

    for treatment in treatments:
        filtered_by_treatment = _filter_by(dataframe, "treatment", treatment)

        ports = filtered_by_treatment["port"].unique()
        ports.sort()
        for port in ports:
            filtered_by_port = _filter_by(filtered_by_treatment, "port", port)

            chart_transverse = workbook.add_chart(
                {"type": "scatter", "subtype": "straight"}
            )
            chart_radial = workbook.add_chart(
                {"type": "scatter", "subtype": "straight"}
            )

            algorithms = filtered_by_port["algorithm"].unique()
            algorithms.sort()

            for algorithm in algorithms:
                filtered_by_algorithm = _filter_by(
                    filtered_by_port, "algorithm", algorithm
                )

                data_header = f"{treatment} | {port} | {algorithm}"

                references, data_column_start = _write_data_get_references(
                    data_column_start,
                    data_header,
                    filtered_by_algorithm[["gantry", "diff_x", "diff_y"]],
                    raw_data_worksheet,
                )

                chart_transverse.add_series(
                    {
                        "name": algorithm,
                        "categories": references["gantry"],
                        "values": references["diff_x"],
                    }
                )

                chart_radial.add_series(
                    {
                        "name": algorithm,
                        "categories": references["gantry"],
                        "values": references["diff_y"],
                    }
                )

            chart_transverse.set_title({"name": f"{treatment} | {port} | Transverse"})
            chart_transverse.set_x_axis({"name": "Gantry Angle (degrees)"})
            chart_transverse.set_y_axis({"name": "Field - BB (mm)"})

            chart_radial.set_title({"name": f"{treatment} | {port} | Radial"})
            chart_radial.set_x_axis({"name": "Gantry Angle (degrees)"})
            chart_radial.set_y_axis({"name": "Field - BB (mm)"})

            algorithm_worksheet.insert_chart(f"A{figure_row}", chart_radial)
            algorithm_worksheet.insert_chart(f"I{figure_row}", chart_transverse)
            figure_row += FIGURE_CELL_HEIGHT


def _write_data_get_references(
    data_column_start,
    data_header: str,
    dataframe: "pd.DataFrame",
    worksheet: "xlsxwriter.worksheet",
):
    # TODO: Make data header be on separate rows for easy querying by excel user.

    top_left_cell = f"{data_column_start}1"
    worksheet.write(top_left_cell, data_header)
    _, col = xlsxwriter.utility.xl_cell_to_rowcol(top_left_cell)

    columns = dataframe.columns
    last_row_number = len(dataframe) + 2
    last_col_letter_with_gap = xlsxwriter.utility.xl_col_to_name(col + len(columns) + 1)
    sheet_name = worksheet.name

    worksheet.write_row(f"{data_column_start}2", dataframe.columns)

    references = {}
    for i, column in enumerate(columns):
        series = dataframe[column]
        column_letter = xlsxwriter.utility.xl_col_to_name(col + i)
        worksheet.write_column(f"{column_letter}3", series)

        references[
            column
        ] = f"={sheet_name}!${column_letter}$3:${column_letter}${last_row_number}"

    return references, last_col_letter_with_gap


def _filter_by_column(dataframe, column):
    options = list(dataframe[column].unique())
    selected = st.radio(column, options)
    filtered = dataframe.loc[dataframe[column] == selected]

    return filtered


@st.cache()
def _get_results(filepath) -> "pd.DataFrame":
    raw_results_dataframe = pd.read_csv(filepath)

    return raw_results_dataframe


def _insert_file_download_link(filepath: pathlib.Path):
    with open(filepath, "rb") as f:
        contents = f.read()

    filename = filepath.name

    b64 = base64.b64encode(contents).decode()
    href = f"""
        <a href="data:file/zip;base64,{b64}" download='{filename}'>
            Click to download {filename}
        </a>
    """
    st.markdown(href, unsafe_allow_html=True)


# https://stackoverflow.com/a/16090640/3912576
def _natural_sort_key(s, _nsre=re.compile("([0-9]+)")):
    return [int(text) if text.isdigit() else text.lower() for text in _nsre.split(s)]<|MERGE_RESOLUTION|>--- conflicted
+++ resolved
@@ -24,19 +24,12 @@
 from pymedphys._imports import streamlit as st
 from pymedphys._imports import xlsxwriter
 
-<<<<<<< HEAD
+from pymedphys._streamlit import categories
 from pymedphys._streamlit.utilities import config as _config
 
 from pymedphys._experimental.streamlit.apps.wlutz import _utilities
 
-CATEGORY = "Planning"
-=======
-from pymedphys._streamlit import categories
-
-from pymedphys._experimental.streamlit.apps.wlutz import _utilities
-
 CATEGORY = categories.PLANNING
->>>>>>> f01bcf22
 TITLE = "Writing Excel Demo"
 
 HOME = pathlib.Path.home()
@@ -47,11 +40,8 @@
 
 
 def main():
-<<<<<<< HEAD
     config = _config.get_config()
 
-=======
->>>>>>> f01bcf22
     if st.button("Make demo.xlsx"):
         st.write(f"`{PYMEDPHYS_LIBRARY_ROOT}`")
 
