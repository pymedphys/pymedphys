--- conflicted
+++ resolved
@@ -102,17 +102,11 @@
 
 # mypy
 .mypy_cache/
-<<<<<<< HEAD
+
 .~lock
-
-.vscode
-
-.idea/
-=======
 
 # IDE configuration
 .idea/
 .vscode/*
 !.vscode/settings.json
-!.vscode/extensions.json
->>>>>>> a31cc6be
+!.vscode/extensions.json