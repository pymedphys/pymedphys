alabaster==0.7.12; python_version >= "3.6"
altair==4.1.0; python_version >= "3.6"
appdirs==1.4.4; python_version >= "3.6" and python_full_version < "3.0.0" or python_full_version >= "3.4.0" and python_version >= "3.6"
appnope==0.1.0; platform_system == "Darwin" and python_version >= "3.6" and sys_platform == "darwin"
argon2-cffi==20.1.0; python_version >= "3.6"
argue==0.3.1
astor==0.8.1; python_version >= "3.6" and python_full_version < "3.0.0" or python_full_version >= "3.4.0" and python_version >= "3.6"
astroid==2.4.2; python_version >= "3.5"
async-generator==1.10; python_version >= "3.6"
atomicwrites==1.4.0; python_version >= "3.6" and python_full_version < "3.0.0" and sys_platform == "win32" or sys_platform == "win32" and python_version >= "3.6" and python_full_version >= "3.4.0"
attrs==20.3.0; (python_version >= "2.7" and python_full_version < "3.0.0") or (python_full_version >= "3.4.0")
babel==2.9.0; python_version >= "3.6" and python_full_version < "3.0.0" or python_full_version >= "3.4.0" and python_version >= "3.6"
backcall==0.2.0; python_version >= "3.6"
base58==2.0.1; python_version >= "3.6"
beautifulsoup4==4.9.3; python_version >= "3.6"
black==19.10b0; python_version >= "3.6"
bleach==3.2.1; python_version >= "3.6" and python_full_version < "3.0.0" or python_full_version >= "3.5.0" and python_version >= "3.6"
blinker==1.4; python_version >= "3.6"
<<<<<<< HEAD
boto3==1.16.20; python_version >= "3.6"
botocore==1.19.20; python_version >= "3.6"
cachetools==4.1.1; python_version >= "3.6" and python_version < "4.0"
certifi==2020.11.8; python_version >= "3.6" and python_full_version < "3.0.0" or python_full_version >= "3.5.0" and python_version >= "3.6"
cffi==1.14.3; python_version >= "3.6" and python_full_version < "3.0.0" and sys_platform == "linux" and implementation_name === "pypy" or sys_platform == "linux" and python_version >= "3.6" and python_full_version >= "3.5.0" and implementation_name === "pypy"
=======
boto3==1.16.35; python_version >= "3.6"
botocore==1.19.35; python_version >= "3.6"
cachetools==4.2.0; python_version >= "3.6" and python_version < "4.0"
certifi==2020.12.5; python_version >= "3.6" and python_full_version < "3.0.0" or python_full_version >= "3.5.0" and python_version >= "3.6"
cffi==1.14.4; python_version >= "3.6" and python_full_version < "3.0.0" and sys_platform == "linux" and implementation_name === "pypy" or sys_platform == "linux" and python_version >= "3.6" and python_full_version >= "3.6.0" and implementation_name === "pypy"
>>>>>>> 4e1ad7a9
cfgv==3.0.0; python_version >= "3.6"
chardet==3.0.4; python_version >= "3.6" and python_full_version < "3.0.0" or python_full_version >= "3.5.0" and python_version >= "3.6"
click==7.1.2; python_version >= "3.6" and python_full_version < "3.0.0" or python_full_version >= "3.5.0" and python_version >= "3.6"
colorama==0.4.4; python_version >= "3.6" and python_full_version < "3.0.0" and sys_platform == "win32" or sys_platform == "win32" and python_version >= "3.6" and python_full_version >= "3.5.0"
cryptography==3.3.1; python_version >= "3.6" and python_full_version < "3.0.0" and sys_platform == "linux" or sys_platform == "linux" and python_version >= "3.6" and python_full_version >= "3.6.0"
cssselect==1.1.0; python_version >= "2.7" and python_full_version < "3.0.0" or python_full_version >= "3.4.0"
cssutils==1.0.2
cycler==0.10.0; python_version >= "3.6"
dataclasses==0.8; python_version >= "3.6" and python_version < "3.7"
dbfread==2.0.7
decorator==4.4.2; python_version >= "3.6" and python_full_version < "3.0.0" or python_full_version >= "3.2.0" and python_version >= "3.6"
defusedxml==0.6.0; python_version >= "3.6" and python_full_version < "3.0.0" or python_full_version >= "3.5.0" and python_version >= "3.6"
distlib==0.3.1; python_version >= "3.6" and python_full_version < "3.0.0" or python_full_version >= "3.4.0" and python_version >= "3.6"
doc8==0.8.1
docutils==0.16; python_version >= "3.6" and python_full_version < "3.0.0" or python_full_version >= "3.5.0" and python_version >= "3.6"
entrypoints==0.3; python_version >= "3.6" and python_full_version < "3.0.0" or python_full_version >= "3.5.0" and python_version >= "3.6"
enum-compat==0.0.3; python_version >= "3.6"
filelock==3.0.12; python_version >= "3.6" and python_full_version < "3.0.0" or python_full_version >= "3.4.0" and python_version >= "3.6"
gitdb==4.0.5; python_version >= "3.6"
gitpython==3.1.11; python_version >= "3.6"
<<<<<<< HEAD
hypothesis==5.41.2; python_version >= "3.6"
identify==1.5.9; python_version >= "3.6" and python_full_version < "3.0.0" or python_full_version >= "3.4.0" and python_version >= "3.6"
idna==2.10; python_version >= "3.6" and python_full_version < "3.0.0" or python_full_version >= "3.5.0" and python_version >= "3.6"
imageio==2.9.0; python_version >= "3.5"
imagesize==1.2.0; python_version >= "3.6" and python_full_version < "3.0.0" or python_full_version >= "3.4.0" and python_version >= "3.6"
importlib-metadata==2.0.0; python_version >= "3.6" and python_full_version < "3.0.0" and python_version < "3.8" or python_version < "3.8" and python_version >= "3.6" and python_full_version >= "3.5.0"
=======
hypothesis==5.43.3; python_version >= "3.6"
identify==1.5.10; python_version >= "3.6" and python_full_version < "3.0.0" or python_full_version >= "3.4.0" and python_version >= "3.6"
idna==2.10; python_version >= "3.6" and python_full_version < "3.0.0" or python_full_version >= "3.5.0" and python_version >= "3.6"
imageio==2.9.0; python_version >= "3.5"
imagesize==1.2.0; python_version >= "3.6" and python_full_version < "3.0.0" or python_full_version >= "3.4.0" and python_version >= "3.6"
importlib-metadata==3.3.0; python_version < "3.8" and python_version >= "3.6" and (python_version >= "3.6" and python_full_version < "3.0.0" and python_version < "3.8" or python_full_version >= "3.4.0" and python_version >= "3.6" and python_version < "3.8")
>>>>>>> 4e1ad7a9
importlib-resources==3.0.0; python_version >= "3.6" and python_full_version < "3.0.0" and python_version < "3.7" or python_version < "3.7" and python_version >= "3.6" and python_full_version >= "3.5.0"
iniconfig==1.1.1; python_version >= "3.6"
ipykernel==5.4.2; python_version >= "3.6"
ipython-genutils==0.2.0; python_version >= "3.6"
ipython==7.16.1; python_version >= "3.6"
ipywidgets==7.5.1; python_version >= "3.6"
isort==5.6.4; python_version >= "3.6" and python_version < "4.0"
jedi==0.17.2; python_version >= "3.6" and python_full_version < "3.0.0" or python_full_version >= "3.5.0" and python_version >= "3.6"
jeepney==0.5.0; sys_platform == "linux" and python_version >= "3.6"
jinja2==2.11.2; python_version >= "3.6" and python_full_version < "3.0.0" or python_full_version >= "3.5.0" and python_version >= "3.6"
jmespath==0.10.0; python_version >= "3.6" and python_full_version < "3.0.0" or python_full_version >= "3.3.0" and python_version >= "3.6"
joblib==0.17.0; python_version >= "3.6"
jsonschema==3.2.0; python_version >= "3.6"
jupyter-book==0.8.3; python_version >= "3.6"
jupyter-cache==0.4.1; python_version >= "3.6"
jupyter-client==6.1.7; python_version >= "3.6"
jupyter-core==4.7.0; python_version >= "3.6" and python_full_version < "3.0.0" or python_full_version >= "3.5.0" and python_version >= "3.6"
jupyter-sphinx==0.3.2; python_version >= "3.6"
keyring==21.5.0; python_version >= "3.6"
kiwisolver==1.3.1; python_version >= "3.6"
latexcodec==2.0.1; python_version >= "3.6" and python_full_version < "3.0.0" or python_full_version >= "3.4.0" and python_version >= "3.6"
lazy-object-proxy==1.4.3; python_version >= "3.5" and python_full_version < "3.0.0" or python_full_version >= "3.4.0" and python_version >= "3.5"
<<<<<<< HEAD
lxml==4.6.1; python_version >= "2.7" and python_full_version < "3.0.0" or python_full_version >= "3.5.0"
markdown-it-py==0.5.6; python_version >= "3.6" and python_version < "4.0"
=======
lxml==4.6.2; python_version >= "2.7" and python_full_version < "3.0.0" or python_full_version >= "3.5.0"
markdown-it-py==0.5.8; python_version >= "3.6" and python_version < "4.0"
>>>>>>> 4e1ad7a9
markupsafe==1.1.1; python_version >= "3.6" and python_full_version < "3.0.0" or python_full_version >= "3.5.0" and python_version >= "3.6"
matplotlib==3.3.3; python_version >= "3.6"
mccabe==0.6.1; python_version >= "3.5"
mistune==0.8.4; python_version >= "3.6" and python_full_version < "3.0.0" or python_full_version >= "3.5.0" and python_version >= "3.6"
mypy-extensions==0.4.3; python_version >= "3.5"
mypy==0.790; python_version >= "3.5"
myst-nb==0.10.1; python_version >= "3.6"
myst-parser==0.12.10; python_version >= "3.6"
nbclient==0.5.1; python_version >= "3.6"
nbconvert==5.6.1; python_version >= "3.6" and python_full_version < "3.0.0" or python_full_version >= "3.5.0" and python_version >= "3.6"
nbdime==2.1.0; python_version >= "3.6"
nbformat==5.0.8; python_version >= "3.6" and python_full_version < "3.0.0" or python_full_version >= "3.5.0" and python_version >= "3.6"
nest-asyncio==1.4.3; python_version >= "3.6"
networkx==2.5; python_version >= "3.6"
nodeenv==1.5.0; python_version >= "3.6"
notebook==6.1.5; python_version >= "3.6"
numpy==1.18.5; python_version >= "3.5"
oset==0.1.3; python_version >= "3.6"
<<<<<<< HEAD
packaging==20.4; (python_version >= "2.7" and python_full_version < "3.0.0") or (python_full_version >= "3.4.0")
=======
packaging==20.8; (python_version >= "2.7" and python_full_version < "3.0.0") or (python_full_version >= "3.4.0")
>>>>>>> 4e1ad7a9
pandas==0.25.3; python_full_version >= "3.5.3"
pandocfilters==1.4.3; python_version >= "3.6" and python_full_version < "3.0.0" or python_full_version >= "3.5.0" and python_version >= "3.6"
parso==0.7.1; python_version >= "3.6" and python_full_version < "3.0.0" or python_full_version >= "3.5.0" and python_version >= "3.6"
pathspec==0.8.1; python_version >= "3.6" and python_full_version < "3.0.0" or python_full_version >= "3.5.0" and python_version >= "3.6"
pbr==5.5.1; python_version >= "3.6"
pexpect==4.8.0; sys_platform != "win32" and python_version >= "3.6"
pickleshare==0.7.5; python_version >= "3.6"
pillow==8.0.1; python_version >= "3.6"
pluggy==0.13.1; python_version >= "3.6" and python_full_version < "3.0.0" or python_full_version >= "3.4.0" and python_version >= "3.6"
pockets==0.9.1
pre-commit==2.1.1; python_version >= "3.6"
premailer==3.7.0
prometheus-client==0.9.0; python_version >= "3.6"
prompt-toolkit==3.0.3; python_version >= "3.6"
protobuf==3.14.0; python_version >= "3.6"
psutil==5.7.3; (python_version >= "2.6" and python_full_version < "3.0.0") or (python_full_version >= "3.4.0")
ptyprocess==0.6.0; sys_platform != "win32" and python_version >= "3.6" and os_name != "nt"
py==1.10.0; python_version >= "3.6" and python_full_version < "3.0.0" and implementation_name === "pypy" or python_full_version >= "3.4.0" and python_version >= "3.6" and implementation_name === "pypy"
pyarrow==2.0.0; python_version >= "3.6"
pybtex-docutils==0.2.2; python_version >= "3.6" and python_full_version < "3.0.0" or python_full_version >= "3.4.0" and python_version >= "3.6"
pybtex==0.23.0; python_version >= "3.6" and python_full_version < "3.0.0" or python_full_version >= "3.4.0" and python_version >= "3.6"
pycparser==2.20; python_version >= "3.6" and python_full_version < "3.0.0" and sys_platform == "linux" or sys_platform == "linux" and python_version >= "3.6" and python_full_version >= "3.6.0"
pydata-sphinx-theme==0.4.1; python_version >= "3.6"
pydeck==0.5.0; python_version >= "3.6"
pydicom==2.1.1; python_version >= "3.6"
pygments==2.7.3; python_version >= "3.6" and python_full_version < "3.0.0" or python_full_version >= "3.5.0" and python_version >= "3.6"
pylibjpeg-libjpeg==1.1.0; python_version >= "3.6"
pylinac==2.3.2
pylint==2.6.0; python_version >= "3.5"
pymssql==2.1.5
pynetdicom==1.5.3
pyparsing==2.4.7; python_version >= "3.6" and python_full_version < "3.0.0" or python_full_version >= "3.4.0" and python_version >= "3.6"
pyrsistent==0.17.3; python_version >= "3.6"
pytest-pylint==0.18.0; python_version >= "3.5"
pytest-rerunfailures==9.1.1; python_version >= "3.5"
pytest-sugar==0.9.4
pytest==6.2.0; python_version >= "3.6"
python-dateutil==2.8.1; (python_version >= "2.7" and python_full_version < "3.0.0") or (python_full_version >= "3.3.0")
pytz==2020.4; python_full_version >= "3.5.3" and python_version >= "3.6" and (python_version >= "3.6" and python_full_version < "3.0.0" or python_full_version >= "3.4.0" and python_version >= "3.6")
pywavelets==1.1.1; python_version >= "3.6"
pywin32-ctypes==0.2.0; sys_platform == "win32" and python_version >= "3.6"
pywin32==300; python_version >= "3.6" and python_full_version < "3.0.0" and sys_platform == "win32" or python_full_version >= "3.5.0" and python_version >= "3.6" and sys_platform == "win32"
pywinpty==0.5.7; os_name == "nt" and python_version >= "3.6"
pyyaml==5.3.1; (python_version >= "2.7" and python_full_version < "3.0.0") or (python_full_version >= "3.5.0")
pyzmq==20.0.0; python_version >= "3.6"
readme-renderer==28.0
regex==2020.11.13; python_version >= "3.6"
reportlab==3.5.56
requests==2.25.0; (python_version >= "2.7" and python_full_version < "3.0.0") or (python_full_version >= "3.5.0")
restructuredtext-lint==1.3.1
rope==0.18.0
s3transfer==0.3.3; python_version >= "3.6"
scikit-image==0.17.2; python_version >= "3.6"
scikit-learn==0.23.2; python_version >= "3.6"
scipy==1.5.4; python_version >= "3.6"
secretstorage==3.2.0; sys_platform == "linux" and python_version >= "3.6"
send2trash==1.5.0; python_version >= "3.6"
shapely==1.7.1
six==1.15.0; python_version >= "3.6" and python_full_version < "3.0.0" and sys_platform == "linux" or python_full_version >= "3.6.0" and python_version >= "3.6" and sys_platform == "linux"
smmap==3.0.4; python_version >= "3.6" and python_full_version < "3.0.0" or python_full_version >= "3.4.0" and python_version >= "3.6"
snowballstemmer==2.0.0; python_version >= "3.6"
sortedcontainers==2.3.0; python_version >= "3.6"
soupsieve==2.1; python_version >= "3.6"
sphinx-argparse==0.2.5
sphinx-book-theme==0.0.39; python_version >= "3.6"
sphinx-comments==0.0.3; python_version >= "3.6"
sphinx-copybutton==0.3.1; python_version >= "3.6"
sphinx-panels==0.5.2; python_version >= "3.6"
sphinx-thebe==0.0.8; python_version >= "3.6"
sphinx-togglebutton==0.2.3; python_version >= "3.6"
sphinx==3.3.1; python_version >= "3.6"
sphinxcontrib-applehelp==1.0.2; python_version >= "3.6"
sphinxcontrib-bibtex==1.0.0
sphinxcontrib-devhelp==1.0.2; python_version >= "3.6"
sphinxcontrib-htmlhelp==1.0.3; python_version >= "3.6"
sphinxcontrib-jsmath==1.0.1; python_version >= "3.6"
sphinxcontrib-napoleon==0.7
sphinxcontrib-qthelp==1.0.3; python_version >= "3.6"
sphinxcontrib-serializinghtml==1.1.4; python_version >= "3.6"
sqlalchemy==1.3.20; python_version >= "3.6" and python_full_version < "3.0.0" or python_full_version >= "3.4.0" and python_version >= "3.6"
<<<<<<< HEAD
stevedore==3.2.2; python_version >= "3.6"
streamlit==0.70.0; python_version >= "3.6"
=======
stevedore==3.3.0; python_version >= "3.6"
streamlit==0.71.0; python_version >= "3.6"
>>>>>>> 4e1ad7a9
termcolor==1.1.0
terminado==0.9.1; python_version >= "3.6"
testpath==0.4.4; python_version >= "3.6" and python_full_version < "3.0.0" or python_full_version >= "3.5.0" and python_version >= "3.6"
threadpoolctl==2.1.0; python_version >= "3.6"
tifffile==2020.9.3; python_version >= "3.6"
timeago==1.0.14
toml==0.10.2; python_version >= "3.6" and python_full_version < "3.0.0" or python_full_version >= "3.3.0" and python_version >= "3.6"
tomlkit==0.7.0; (python_version >= "2.7" and python_full_version < "3.0.0") or (python_full_version >= "3.5.0")
toolz==0.11.1; python_version >= "3.6"
tornado==6.1; python_version >= "3.6"
<<<<<<< HEAD
tqdm==4.52.0; (python_version >= "2.6" and python_full_version < "3.0.0") or (python_full_version >= "3.2.0")
=======
tqdm==4.54.1; (python_version >= "2.7" and python_full_version < "3.0.0") or (python_full_version >= "3.4.0")
>>>>>>> 4e1ad7a9
traitlets==4.3.3; python_version >= "3.6" and python_full_version < "3.0.0" or python_full_version >= "3.5.0" and python_version >= "3.6"
typed-ast==1.4.1; implementation_name == "cpython" and python_version < "3.8" and python_version >= "3.6"
typing-extensions==3.7.4.3; python_version < "3.8" and python_version >= "3.6"
tzlocal==2.1; python_version >= "3.6"
urllib3==1.26.2; python_version >= "3.6" and python_full_version < "3.0.0" or python_full_version >= "3.5.0" and python_version < "4" and python_version >= "3.6"
validators==0.18.1; python_version >= "3.6"
<<<<<<< HEAD
virtualenv==20.1.0; python_version >= "3.6" and python_full_version < "3.0.0" or python_full_version >= "3.4.0" and python_version >= "3.6"
watchdog==0.10.3
=======
virtualenv==20.2.2; python_version >= "3.6" and python_full_version < "3.0.0" or python_full_version >= "3.4.0" and python_version >= "3.6"
watchdog==1.0.1; python_version >= "3.6"
>>>>>>> 4e1ad7a9
wcwidth==0.2.5; python_version >= "3.6"
webencodings==0.5.1; python_version >= "2.7" and python_full_version < "3.0.0" or python_full_version >= "3.5.0"
widgetsnbextension==3.5.1; python_version >= "3.6"
wrapt==1.12.1; python_version >= "3.5"
xlsxwriter==1.3.7
xmltodict==0.12.0; (python_version >= "2.7" and python_full_version < "3.0.0") or (python_full_version >= "3.4.0")
yagmail==0.14.245
zipp==3.4.0; python_version >= "3.6" and python_full_version < "3.0.0" and python_version < "3.7" or python_version < "3.7" and python_version >= "3.6" and python_full_version >= "3.5.0"
-e .[dev]<|MERGE_RESOLUTION|>--- conflicted
+++ resolved
@@ -16,19 +16,11 @@
 black==19.10b0; python_version >= "3.6"
 bleach==3.2.1; python_version >= "3.6" and python_full_version < "3.0.0" or python_full_version >= "3.5.0" and python_version >= "3.6"
 blinker==1.4; python_version >= "3.6"
-<<<<<<< HEAD
 boto3==1.16.20; python_version >= "3.6"
 botocore==1.19.20; python_version >= "3.6"
-cachetools==4.1.1; python_version >= "3.6" and python_version < "4.0"
-certifi==2020.11.8; python_version >= "3.6" and python_full_version < "3.0.0" or python_full_version >= "3.5.0" and python_version >= "3.6"
-cffi==1.14.3; python_version >= "3.6" and python_full_version < "3.0.0" and sys_platform == "linux" and implementation_name === "pypy" or sys_platform == "linux" and python_version >= "3.6" and python_full_version >= "3.5.0" and implementation_name === "pypy"
-=======
-boto3==1.16.35; python_version >= "3.6"
-botocore==1.19.35; python_version >= "3.6"
 cachetools==4.2.0; python_version >= "3.6" and python_version < "4.0"
 certifi==2020.12.5; python_version >= "3.6" and python_full_version < "3.0.0" or python_full_version >= "3.5.0" and python_version >= "3.6"
-cffi==1.14.4; python_version >= "3.6" and python_full_version < "3.0.0" and sys_platform == "linux" and implementation_name === "pypy" or sys_platform == "linux" and python_version >= "3.6" and python_full_version >= "3.6.0" and implementation_name === "pypy"
->>>>>>> 4e1ad7a9
+cffi==1.14.3; python_version >= "3.6" and python_full_version < "3.0.0" and sys_platform == "linux" and implementation_name === "pypy" or sys_platform == "linux" and python_version >= "3.6" and python_full_version >= "3.6.0" and implementation_name === "pypy"
 cfgv==3.0.0; python_version >= "3.6"
 chardet==3.0.4; python_version >= "3.6" and python_full_version < "3.0.0" or python_full_version >= "3.5.0" and python_version >= "3.6"
 click==7.1.2; python_version >= "3.6" and python_full_version < "3.0.0" or python_full_version >= "3.5.0" and python_version >= "3.6"
@@ -49,21 +41,12 @@
 filelock==3.0.12; python_version >= "3.6" and python_full_version < "3.0.0" or python_full_version >= "3.4.0" and python_version >= "3.6"
 gitdb==4.0.5; python_version >= "3.6"
 gitpython==3.1.11; python_version >= "3.6"
-<<<<<<< HEAD
 hypothesis==5.41.2; python_version >= "3.6"
 identify==1.5.9; python_version >= "3.6" and python_full_version < "3.0.0" or python_full_version >= "3.4.0" and python_version >= "3.6"
 idna==2.10; python_version >= "3.6" and python_full_version < "3.0.0" or python_full_version >= "3.5.0" and python_version >= "3.6"
 imageio==2.9.0; python_version >= "3.5"
 imagesize==1.2.0; python_version >= "3.6" and python_full_version < "3.0.0" or python_full_version >= "3.4.0" and python_version >= "3.6"
 importlib-metadata==2.0.0; python_version >= "3.6" and python_full_version < "3.0.0" and python_version < "3.8" or python_version < "3.8" and python_version >= "3.6" and python_full_version >= "3.5.0"
-=======
-hypothesis==5.43.3; python_version >= "3.6"
-identify==1.5.10; python_version >= "3.6" and python_full_version < "3.0.0" or python_full_version >= "3.4.0" and python_version >= "3.6"
-idna==2.10; python_version >= "3.6" and python_full_version < "3.0.0" or python_full_version >= "3.5.0" and python_version >= "3.6"
-imageio==2.9.0; python_version >= "3.5"
-imagesize==1.2.0; python_version >= "3.6" and python_full_version < "3.0.0" or python_full_version >= "3.4.0" and python_version >= "3.6"
-importlib-metadata==3.3.0; python_version < "3.8" and python_version >= "3.6" and (python_version >= "3.6" and python_full_version < "3.0.0" and python_version < "3.8" or python_full_version >= "3.4.0" and python_version >= "3.6" and python_version < "3.8")
->>>>>>> 4e1ad7a9
 importlib-resources==3.0.0; python_version >= "3.6" and python_full_version < "3.0.0" and python_version < "3.7" or python_version < "3.7" and python_version >= "3.6" and python_full_version >= "3.5.0"
 iniconfig==1.1.1; python_version >= "3.6"
 ipykernel==5.4.2; python_version >= "3.6"
@@ -86,13 +69,8 @@
 kiwisolver==1.3.1; python_version >= "3.6"
 latexcodec==2.0.1; python_version >= "3.6" and python_full_version < "3.0.0" or python_full_version >= "3.4.0" and python_version >= "3.6"
 lazy-object-proxy==1.4.3; python_version >= "3.5" and python_full_version < "3.0.0" or python_full_version >= "3.4.0" and python_version >= "3.5"
-<<<<<<< HEAD
 lxml==4.6.1; python_version >= "2.7" and python_full_version < "3.0.0" or python_full_version >= "3.5.0"
-markdown-it-py==0.5.6; python_version >= "3.6" and python_version < "4.0"
-=======
-lxml==4.6.2; python_version >= "2.7" and python_full_version < "3.0.0" or python_full_version >= "3.5.0"
 markdown-it-py==0.5.8; python_version >= "3.6" and python_version < "4.0"
->>>>>>> 4e1ad7a9
 markupsafe==1.1.1; python_version >= "3.6" and python_full_version < "3.0.0" or python_full_version >= "3.5.0" and python_version >= "3.6"
 matplotlib==3.3.3; python_version >= "3.6"
 mccabe==0.6.1; python_version >= "3.5"
@@ -111,15 +89,12 @@
 notebook==6.1.5; python_version >= "3.6"
 numpy==1.18.5; python_version >= "3.5"
 oset==0.1.3; python_version >= "3.6"
-<<<<<<< HEAD
 packaging==20.4; (python_version >= "2.7" and python_full_version < "3.0.0") or (python_full_version >= "3.4.0")
-=======
-packaging==20.8; (python_version >= "2.7" and python_full_version < "3.0.0") or (python_full_version >= "3.4.0")
->>>>>>> 4e1ad7a9
 pandas==0.25.3; python_full_version >= "3.5.3"
 pandocfilters==1.4.3; python_version >= "3.6" and python_full_version < "3.0.0" or python_full_version >= "3.5.0" and python_version >= "3.6"
 parso==0.7.1; python_version >= "3.6" and python_full_version < "3.0.0" or python_full_version >= "3.5.0" and python_version >= "3.6"
 pathspec==0.8.1; python_version >= "3.6" and python_full_version < "3.0.0" or python_full_version >= "3.5.0" and python_version >= "3.6"
+pathtools==0.1.2; python_version >= "3.6"
 pbr==5.5.1; python_version >= "3.6"
 pexpect==4.8.0; sys_platform != "win32" and python_version >= "3.6"
 pickleshare==0.7.5; python_version >= "3.6"
@@ -196,13 +171,8 @@
 sphinxcontrib-qthelp==1.0.3; python_version >= "3.6"
 sphinxcontrib-serializinghtml==1.1.4; python_version >= "3.6"
 sqlalchemy==1.3.20; python_version >= "3.6" and python_full_version < "3.0.0" or python_full_version >= "3.4.0" and python_version >= "3.6"
-<<<<<<< HEAD
 stevedore==3.2.2; python_version >= "3.6"
-streamlit==0.70.0; python_version >= "3.6"
-=======
-stevedore==3.3.0; python_version >= "3.6"
 streamlit==0.71.0; python_version >= "3.6"
->>>>>>> 4e1ad7a9
 termcolor==1.1.0
 terminado==0.9.1; python_version >= "3.6"
 testpath==0.4.4; python_version >= "3.6" and python_full_version < "3.0.0" or python_full_version >= "3.5.0" and python_version >= "3.6"
@@ -213,24 +183,15 @@
 tomlkit==0.7.0; (python_version >= "2.7" and python_full_version < "3.0.0") or (python_full_version >= "3.5.0")
 toolz==0.11.1; python_version >= "3.6"
 tornado==6.1; python_version >= "3.6"
-<<<<<<< HEAD
 tqdm==4.52.0; (python_version >= "2.6" and python_full_version < "3.0.0") or (python_full_version >= "3.2.0")
-=======
-tqdm==4.54.1; (python_version >= "2.7" and python_full_version < "3.0.0") or (python_full_version >= "3.4.0")
->>>>>>> 4e1ad7a9
 traitlets==4.3.3; python_version >= "3.6" and python_full_version < "3.0.0" or python_full_version >= "3.5.0" and python_version >= "3.6"
 typed-ast==1.4.1; implementation_name == "cpython" and python_version < "3.8" and python_version >= "3.6"
-typing-extensions==3.7.4.3; python_version < "3.8" and python_version >= "3.6"
+typing-extensions==3.7.4.3; python_version >= "3.5"
 tzlocal==2.1; python_version >= "3.6"
 urllib3==1.26.2; python_version >= "3.6" and python_full_version < "3.0.0" or python_full_version >= "3.5.0" and python_version < "4" and python_version >= "3.6"
 validators==0.18.1; python_version >= "3.6"
-<<<<<<< HEAD
 virtualenv==20.1.0; python_version >= "3.6" and python_full_version < "3.0.0" or python_full_version >= "3.4.0" and python_version >= "3.6"
 watchdog==0.10.3
-=======
-virtualenv==20.2.2; python_version >= "3.6" and python_full_version < "3.0.0" or python_full_version >= "3.4.0" and python_version >= "3.6"
-watchdog==1.0.1; python_version >= "3.6"
->>>>>>> 4e1ad7a9
 wcwidth==0.2.5; python_version >= "3.6"
 webencodings==0.5.1; python_version >= "2.7" and python_full_version < "3.0.0" or python_full_version >= "3.5.0"
 widgetsnbextension==3.5.1; python_version >= "3.6"
