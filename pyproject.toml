--- conflicted
+++ resolved
@@ -1,10 +1,6 @@
 [tool.poetry]
 name = "pymedphys"
-<<<<<<< HEAD
-version = "0.30.0dev5"
-=======
 version = "0.30.0dev6"
->>>>>>> d33d72a0
 readme = "README.rst"
 description = "Medical Physics library"
 authors = [
