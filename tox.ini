--- conflicted
+++ resolved
@@ -50,14 +50,11 @@
 
     !clean-!stackoverflow: poetry run pip install -r {toxinidir}/requirements-difficult.txt
 
-<<<<<<< HEAD
-=======
     docs: poetry install --no-dev -E docs -E difficult
     doctest: poetry install --no-dev -E pytest -E gui -E ml -E difficult
     runslow,pytest: poetry install --no-dev -E pytest -E difficult
     pylint: poetry install --no-dev -E pytest -E pylint -E ml -E difficult
 
->>>>>>> c02eeb5c
     doctest: poetry run pytest -v --basetemp={envtmpdir} --junitxml=junit/.test.{envname}.xml [] --doctest-modules {toxinidir}
     pylint: poetry run pytest --pylint --pylint-jobs=1 {toxinidir}
     runslow: poetry run pytest -v --run-slow --basetemp={envtmpdir} --junitxml=junit/.test.{envname}.xml [] {toxinidir}
